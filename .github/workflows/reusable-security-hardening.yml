name: Reusable Security Hardening Pipeline

on:
  workflow_call:
    inputs:
      scanners:
        description: 'Comma-separated list of scanners to run (codeql, opengrep, bandit, gitleaks, container, infrastructure, trivy-iac, checkov, trivy-container, grype, lint, all, sast, secrets, etc.)'
        required: false
        default: 'all'
        type: string
      scan_type:
        description: '(Deprecated) Legacy scan type selector. Prefer the scanners input.'
        required: false
        default: ''
        type: string
      python_version:
        description: 'Python version to use'
        required: false
        default: '3.12'
        type: string
      aws_region:
        description: 'AWS region for infrastructure scans'
        required: false
        default: 'us-east-1'
        type: string
      iac_path:
        description: 'Directory that contains infrastructure-as-code (Terraform) files'
        required: false
        default: 'infrastructure'
        type: string
      post_pr_comment:
        description: 'Whether to post PR comments'
        required: false
        default: true
        type: boolean
      codeql_languages:
        description: 'Comma-separated list of languages for CodeQL analysis (e.g., "python,javascript" or "python")'
        required: false
        default: 'python,javascript'
        type: string
      enable_code_security:
        description: 'Whether GitHub Code Security is enabled for this repository (required for CodeQL scanning)'
        required: false
        default: false
        type: boolean
    secrets:
      AWS_ACCOUNT_ID:
        description: 'AWS Account ID for infrastructure scans'
        required: false

permissions:
  contents: read
  security-events: write
  actions: read
  pull-requests: write
  checks: write
  id-token: write

env:
  AWS_ACCOUNT_ID: ${{ secrets.AWS_ACCOUNT_ID }}
  AWS_REGION: ${{ inputs.aws_region }}
  PYTHON_VERSION: ${{ inputs.python_version }}

jobs:
  scan-coordinator:
    name: Scan Coordinator
    runs-on: ubuntu-latest
    if: ${{ !cancelled() }}
    outputs:
      selected_scanners: ${{ steps.resolve.outputs.selected_scanners }}
      selected_scanners_json: ${{ steps.resolve.outputs.selected_scanners_json }}
      run_codeql: ${{ steps.resolve.outputs.run_codeql }}
      run_opengrep: ${{ steps.resolve.outputs.run_opengrep }}
      run_bandit: ${{ steps.resolve.outputs.run_bandit }}
      run_gitleaks: ${{ steps.resolve.outputs.run_gitleaks }}
      run_container: ${{ steps.resolve.outputs.run_container }}
      run_infrastructure: ${{ steps.resolve.outputs.run_infrastructure }}
      run_sbom: ${{ steps.resolve.outputs.run_sbom }}
      run_trivy_iac: ${{ steps.resolve.outputs.run_trivy_iac }}
      run_checkov: ${{ steps.resolve.outputs.run_checkov }}
      run_trivy_container: ${{ steps.resolve.outputs.run_trivy_container }}
      run_grype: ${{ steps.resolve.outputs.run_grype }}
      run_sbom: ${{ steps.resolve.outputs.run_sbom }}
      run_lint: ${{ steps.resolve.outputs.run_lint }}
      run_any: ${{ steps.resolve.outputs.run_any }}

    steps:
    - name: Resolve scanner selection
      id: resolve
      shell: bash
      run: |
        set -euo pipefail

        declare -A RUN=(
          [codeql]=false
          [opengrep]=false
          [bandit]=false
          [gitleaks]=false
          [container]=false
          [infrastructure]=false
          [trivy-iac]=false
          [checkov]=false
          [trivy-container]=false
          [grype]=false
          [lint]=false
          [sbom]=false
        )

        DEFAULT_SCANNERS=(codeql opengrep bandit gitleaks container infrastructure sbom)
        SELECTED=()

        normalize() {
          echo "$1" | tr '[:upper:]' '[:lower:]' | tr -d ' \t' | tr '_' '-'
        }

        add_scanner() {
          local key="$1"
          if [[ -z "${RUN[$key]+_}" ]]; then
            echo "::notice title=Unknown scanner token::Scanner '$key' is not recognized and will be ignored."
            return
          fi
          if [[ "${RUN[$key]}" != "true" ]]; then
            RUN[$key]=true
            SELECTED+=("$key")
          fi
        }

        reset_selection() {
          SELECTED=()
          for key in "${!RUN[@]}"; do
            RUN[$key]=false
          done
        }

        apply_token() {
          local token="$1"
          case "$token" in
            '' ) ;;
            all|full)
              for key in "${DEFAULT_SCANNERS[@]}"; do add_scanner "$key"; done
              ;;
            sast|sast-only)
              for key in codeql opengrep bandit gitleaks; do add_scanner "$key"; done
              ;;
            secrets|secrets-only)
              add_scanner gitleaks
              ;;
            codeql|code-ql)
              add_scanner codeql
              ;;
            semgrep|opengrep|open-grep)
              add_scanner opengrep
              ;;
            bandit)
              add_scanner bandit
              ;;
            gitleaks|git-leaks)
              add_scanner gitleaks
              ;;
            container|containers|container-scan|docker)
              add_scanner container
              ;;
            infrastructure|infra|iac|terraform)
              add_scanner infrastructure
              ;;
            sbom)
              add_scanner sbom
              ;;
            trivy-iac|trivyiac)
              add_scanner trivy-iac
              ;;
            checkov)
              add_scanner checkov
              ;;
            trivy-container|trivycontainer)
              add_scanner trivy-container
              ;;
            grype)
              add_scanner grype
              ;;
            sbom)
              add_scanner sbom
              ;;
            lint|linting|code-quality)
              add_scanner lint
              ;;
            none|off)
              reset_selection
              ;;
            *)
              echo "::notice title=Unknown scanner token::Value '$token' is not recognized and will be ignored."
              ;;
          esac
        }

        SCANNERS_RAW="${{ inputs.scanners }}"
        SCAN_TYPE_RAW="$(normalize "${{ inputs.scan_type }}")"

        if [[ -z "$SCANNERS_RAW" || "$SCANNERS_RAW" == "default" ]]; then
          case "$SCAN_TYPE_RAW" in
            codeql-only)
              SCANNERS_RAW='codeql'
              ;;
            sast-only)
              SCANNERS_RAW='sast'
              ;;
            container-only)
              SCANNERS_RAW='container'
              ;;
            infrastructure-only)
              SCANNERS_RAW='infrastructure'
              ;;
            full|'')
              SCANNERS_RAW='all'
              ;;
            *)
              echo "::notice title=Unknown legacy scan type::Scan type '$SCAN_TYPE_RAW' not recognized. Falling back to 'all'."
              SCANNERS_RAW='all'
              ;;
          esac
        fi

        IFS=',' read -ra TOKENS <<< "$SCANNERS_RAW"
        for raw in "${TOKENS[@]}"; do
          apply_token "$(normalize "$raw")"
        done

        if [[ ${#SELECTED[@]} -eq 0 ]]; then
          for key in "${DEFAULT_SCANNERS[@]}"; do add_scanner "$key"; done
        fi

        RUN_ANY=false
        for key in "${!RUN[@]}"; do
          if [[ "${RUN[$key]}" == "true" ]]; then
            RUN_ANY=true
          fi
          echo "run_${key}=${RUN[$key]}" >> "$GITHUB_OUTPUT"
        done

        if [[ "$RUN_ANY" == "false" ]]; then
          echo "::warning title=No scanners selected::No scanners were selected. The workflow will execute the summary only."
        fi

        # Check GitHub Code Security integration
        ENABLE_CODE_SECURITY="${{ inputs.enable_code_security }}"
        if [[ "${RUN[codeql]}" == "true" && "$ENABLE_CODE_SECURITY" != "true" ]]; then
          echo "::warning title=CodeQL Disabled::GitHub Code Security is not enabled for this repository. CodeQL scanning will be skipped."
          RUN[codeql]=false
          # Remove codeql from SELECTED array
          SELECTED=("${SELECTED[@]/codeql}")
        fi

        echo "run_any=$RUN_ANY" >> "$GITHUB_OUTPUT"

        SELECTED_STR=$(IFS=','; echo "${SELECTED[*]}")
        if [[ -z "$SELECTED_STR" ]]; then
          SELECTED_STR=""
        fi

        if [[ ${#SELECTED[@]} -eq 0 ]]; then
          SELECTED_JSON='[]'
        else
          SELECTED_JSON='['
          for item in "${SELECTED[@]}"; do
            SELECTED_JSON+="\"$item\","
          done
          SELECTED_JSON="${SELECTED_JSON%,}]"
        fi

        echo "selected_scanners=$SELECTED_STR" >> "$GITHUB_OUTPUT"
        echo "selected_scanners_json=$SELECTED_JSON" >> "$GITHUB_OUTPUT"

        echo ""
        echo "� Resolved scanners: ${SELECTED_STR:-none}"
        echo "📌 Legacy scan_type input: ${SCAN_TYPE_RAW:-'<not provided>'}"

  code-quality-linting:
    name: Code Quality & Linting
    needs: scan-coordinator
    if: needs.scan-coordinator.outputs.run_lint == 'true'
    uses: huntridge-labs/hardening-workflows/.github/workflows/linting.yml@2.1.0
    permissions:
      contents: read
      pull-requests: write
      checks: write

  scanner-codeql:
    name: CodeQL Scanner
    needs: scan-coordinator
    if: needs.scan-coordinator.outputs.run_codeql == 'true'
    uses: huntridge-labs/hardening-workflows/.github/workflows/scanner-codeql.yml@2.1.0
    with:
      codeql_languages: ${{ inputs.codeql_languages }}
      post_pr_comment: ${{ inputs.post_pr_comment }}
      enable_code_security: ${{ inputs.enable_code_security }}
    permissions:
      contents: read
      security-events: write
      actions: read
      pull-requests: write
    secrets: inherit

  scanner-opengrep:
    name: OpenGrep Scanner
    needs: scan-coordinator
    if: needs.scan-coordinator.outputs.run_opengrep == 'true'
    uses: huntridge-labs/hardening-workflows/.github/workflows/scanner-opengrep.yml@2.1.0
    with:
      post_pr_comment: ${{ inputs.post_pr_comment }}
      enable_code_security: ${{ inputs.enable_code_security }}
    permissions:
      contents: read
      security-events: write
      actions: read
      pull-requests: write
    secrets: inherit

  scanner-bandit:
    name: Bandit Scanner
    needs: scan-coordinator
    if: needs.scan-coordinator.outputs.run_bandit == 'true'
    uses: huntridge-labs/hardening-workflows/.github/workflows/scanner-bandit.yml@2.1.0
    with:
      post_pr_comment: ${{ inputs.post_pr_comment }}
      enable_code_security: ${{ inputs.enable_code_security }}
    permissions:
      contents: read
      security-events: write
      actions: read
      pull-requests: write
    secrets: inherit

  scanner-gitleaks:
    name: Gitleaks Scanner
    needs: scan-coordinator
    if: needs.scan-coordinator.outputs.run_gitleaks == 'true'
    uses: huntridge-labs/hardening-workflows/.github/workflows/scanner-gitleaks.yml@2.1.0
    with:
      post_pr_comment: ${{ inputs.post_pr_comment }}
      enable_code_security: ${{ inputs.enable_code_security }}
    permissions:
      contents: read
      security-events: write
      actions: read
      pull-requests: write
    secrets: inherit

  scanner-container:
    name: Container Scanner
    needs: scan-coordinator
    if: needs.scan-coordinator.outputs.run_container == 'true'
    uses: huntridge-labs/hardening-workflows/.github/workflows/container-scan.yml@feat/generate-sbom  # TODO: Change to release version
    with:
      post_pr_comment: ${{ inputs.post_pr_comment }}
      enable_code_security: ${{ inputs.enable_code_security }}
    permissions:
      contents: read
      security-events: write
      actions: read
      pull-requests: write
    secrets: inherit

  scanner-infrastructure:
    name: Infrastructure Scanner
    needs: scan-coordinator
    if: needs.scan-coordinator.outputs.run_infrastructure == 'true'
    uses: huntridge-labs/hardening-workflows/.github/workflows/infrastructure.yml@2.1.0
    with:
      iac_path: ${{ inputs.iac_path }}
      python_version: ${{ inputs.python_version }}
      aws_region: ${{ inputs.aws_region }}
      enable_code_security: ${{ inputs.enable_code_security }}
    permissions:
      contents: read
      security-events: write
      actions: read
      pull-requests: write
    secrets: inherit

  scanner-sbom:
    name: SBOM Generator
    needs: scan-coordinator
    if: needs.scan-coordinator.outputs.run_sbom == 'true'
    uses: ./.github/workflows/scanner-syft.yml
    with:
      enable_code_security: ${{ inputs.enable_code_security }}
    permissions:
      contents: read
      security-events: write
      actions: read
      pull-requests: write
    secrets: inherit

  scanner-trivy-iac:
    name: Trivy IaC Scanner
    needs: scan-coordinator
    if: needs.scan-coordinator.outputs.run_trivy_iac == 'true'
    uses: ./.github/workflows/scanner-trivy-iac.yml
    with:
      iac_path: ${{ inputs.iac_path }}
      post_pr_comment: ${{ inputs.post_pr_comment }}
      enable_code_security: ${{ inputs.enable_code_security }}
    permissions:
      contents: read
      security-events: write
      actions: read
      pull-requests: write
    secrets: inherit

  scanner-checkov:
    name: Checkov Scanner
    needs: scan-coordinator
    if: needs.scan-coordinator.outputs.run_checkov == 'true'
    uses: ./.github/workflows/scanner-checkov.yml
    with:
      iac_path: ${{ inputs.iac_path }}
      post_pr_comment: ${{ inputs.post_pr_comment }}
      enable_code_security: ${{ inputs.enable_code_security }}
    permissions:
      contents: read
      security-events: write
      actions: read
      pull-requests: write
    secrets: inherit

  scanner-trivy-container:
    name: Trivy Container Scanner
    needs: scan-coordinator
    if: needs.scan-coordinator.outputs.run_trivy_container == 'true'
    uses: ./.github/workflows/scanner-trivy-container.yml
    with:
      image_ref: 'nginx:latest'
      post_pr_comment: ${{ inputs.post_pr_comment }}
      enable_code_security: ${{ inputs.enable_code_security }}
    permissions:
      contents: read
      security-events: write
      actions: read
      pull-requests: write
    secrets: inherit

  scanner-grype:
    name: Grype Scanner
    needs: scan-coordinator
    if: needs.scan-coordinator.outputs.run_grype == 'true'
    uses: ./.github/workflows/scanner-grype.yml
    with:
      image_ref: 'nginx:latest'
      post_pr_comment: ${{ inputs.post_pr_comment }}
      enable_code_security: ${{ inputs.enable_code_security }}
    permissions:
      contents: read
      security-events: write
      actions: read
      pull-requests: write
    secrets: inherit

  scanner-sbom:
    name: SBOM Generator
    needs: scan-coordinator
    if: needs.scan-coordinator.outputs.run_sbom == 'true'
    uses: ./.github/workflows/scanner-syft.yml
    with:
      enable_code_security: ${{ inputs.enable_code_security }}
    permissions:
      contents: read
      security-events: write
      actions: read
      pull-requests: write
    secrets: inherit

  security-summary:
    name: Security Hardening Summary
    runs-on: ubuntu-latest
    needs:
      - scan-coordinator
      - code-quality-linting
      - scanner-codeql
      - scanner-opengrep
      - scanner-bandit
      - scanner-gitleaks
      - scanner-container
      - scanner-infrastructure
      - scanner-sbom
      - scanner-trivy-iac
      - scanner-checkov
      - scanner-trivy-container
      - scanner-grype
      - scanner-sbom
    if: always()

    steps:
    - name: Download CodeQL artifacts
      if: needs.scan-coordinator.outputs.run_codeql == 'true'
      uses: actions/download-artifact@v5
      with:
        pattern: codeql-*
      continue-on-error: true

    - name: Download OpenGrep artifacts
      if: needs.scan-coordinator.outputs.run_opengrep == 'true'
      uses: actions/download-artifact@v5
      with:
        pattern: opengrep-*
      continue-on-error: true

    - name: Download Bandit artifacts
      if: needs.scan-coordinator.outputs.run_bandit == 'true'
      uses: actions/download-artifact@v5
      with:
        pattern: bandit-*
      continue-on-error: true

    - name: Download GitLeaks artifacts
      if: needs.scan-coordinator.outputs.run_gitleaks == 'true'
      uses: actions/download-artifact@v5
      with:
        pattern: gitleaks-*
      continue-on-error: true

    - name: Download Container artifacts
      if: needs.scan-coordinator.outputs.run_container == 'true'
      uses: actions/download-artifact@v5
      with:
        pattern: container-*
      continue-on-error: true

    - name: Download Infrastructure artifacts
      if: needs.scan-coordinator.outputs.run_infrastructure == 'true'
      uses: actions/download-artifact@v5
      with:
        pattern: infrastructure-*
      continue-on-error: true

    - name: Download Trivy IaC artifacts
      if: needs.scan-coordinator.outputs.run_trivy_iac == 'true'
      uses: actions/download-artifact@v5
      with:
        pattern: trivy-iac-*
      continue-on-error: true

    - name: Download Checkov artifacts
      if: needs.scan-coordinator.outputs.run_checkov == 'true'
      uses: actions/download-artifact@v5
      with:
        pattern: checkov-*
      continue-on-error: true

    - name: Download Trivy Container artifacts
      if: needs.scan-coordinator.outputs.run_trivy_container == 'true'
      uses: actions/download-artifact@v5
      with:
        pattern: trivy-container-*
      continue-on-error: true

    - name: Download Grype artifacts
      if: needs.scan-coordinator.outputs.run_grype == 'true'
      uses: actions/download-artifact@v5
      with:
        pattern: grype-*
      continue-on-error: true

    - name: Download Linting artifacts
      if: needs.scan-coordinator.outputs.run_lint == 'true'
      uses: actions/download-artifact@v5
      with:
        pattern: '*lint*'
      continue-on-error: true

    - name: Download SBOM artifacts
      if: needs.scan-coordinator.outputs.run_sbom == 'true'
      uses: actions/download-artifact@v5
      with:
        pattern: sbom-*
      continue-on-error: true

    - name: Download all scanner summaries
      uses: actions/download-artifact@v5
      with:
        pattern: scanner-summary-*
        merge-multiple: true
      continue-on-error: true

    - name: Combine scanner summaries into security report
      run: |
        echo "# 🛡️ Security Analysis Summary" > security-hardening-report.md
        echo "" >> security-hardening-report.md
        echo "**Repository:** ${{ github.repository }}" >> security-hardening-report.md
        echo "**Branch:** ${{ github.ref_name }}" >> security-hardening-report.md
        echo "**Generated:** $(date)" >> security-hardening-report.md
        echo "" >> security-hardening-report.md

        echo "📦 Checking for scanner summaries..."
        ls -la . 2>/dev/null || true
        echo ""
        echo "📄 Looking for scanner summary files..."
        find . -name "*.md" -type f 2>/dev/null || true
        echo ""

        # Combine all scanner summaries in a specific order
<<<<<<< HEAD
        for scanner in codeql opengrep bandit gitleaks container infrastructure sbom trivy-iac checkov trivy-container grype; do
=======
        for scanner in codeql opengrep bandit gitleaks container infrastructure trivy-iac checkov trivy-container grype sbom; do
>>>>>>> e5a03444
          if [ -f "${scanner}.md" ]; then
            echo "✅ Adding ${scanner} summary..."
            cat "${scanner}.md" >> security-hardening-report.md
          else
            echo "⏭️  No ${scanner}.md summary found"
          fi
        done
      continue-on-error: true

    - name: Generate overall summary
      run: |
        echo "## 📊 Overall Security Score" >> security-hardening-report.md
        echo "" >> security-hardening-report.md

        # Calculate total issues across all scanners
        TOTAL_ISSUES=0
        if command -v jq >/dev/null 2>&1; then
          # Count SARIF issues
          for sarif_file in $(find . -name "*.sarif" -type f 2>/dev/null); do
            if [ -f "$sarif_file" ] && [ -s "$sarif_file" ]; then
              issues=$(jq -r '.runs[]?.results[]? | .ruleId' "$sarif_file" 2>/dev/null | wc -l | tr -d ' ')
              TOTAL_ISSUES=$((TOTAL_ISSUES + issues))
            fi
          done

          # Count OpenGrep JSON issues
          for json_file in $(find ./opengrep-reports -name "*.json" -type f 2>/dev/null); do
            if [ -f "$json_file" ] && [ -s "$json_file" ]; then
              issues=$(jq -r '.results[]? | .check_id' "$json_file" 2>/dev/null | wc -l | tr -d ' ')
              TOTAL_ISSUES=$((TOTAL_ISSUES + issues))
            fi
          done
        fi

        echo "**Total Issues Found:** $TOTAL_ISSUES" >> security-hardening-report.md
        echo "" >> security-hardening-report.md

        if [ "$TOTAL_ISSUES" -eq 0 ]; then
          echo "✅ **Excellent!** No security issues detected." >> security-hardening-report.md
        elif [ "$TOTAL_ISSUES" -lt 5 ]; then
          echo "🟡 **Good** - Few issues found, review recommended." >> security-hardening-report.md
        else
          echo "🔴 **Attention Required** - Multiple security issues found." >> security-hardening-report.md
        fi

        echo "" >> security-hardening-report.md
        echo "## 📋 Next Steps" >> security-hardening-report.md
        echo "1. Review the detailed scanner results in the collapsible sections above" >> security-hardening-report.md
        echo "2. Download and review security reports from workflow artifacts" >> security-hardening-report.md
        echo "3. Address any critical or high-severity findings" >> security-hardening-report.md
        echo "4. Consider enabling automated dependency updates" >> security-hardening-report.md

    - name: Capture job run id
      id: job_id
      uses: actions/github-script@v8
      with:
        result-encoding: string
        script: |
          const { owner, repo } = context.repo;
          const runId = context.runId;
          const attempt = context.runAttempt ?? 1;

          const { data } = await github.rest.actions.listJobsForWorkflowRunAttempt({
            owner,
            repo,
            run_id: runId,
            attempt_number: attempt,
            per_page: 100,
          });

          // Debug: Log all job names
          core.info(`Found ${data.jobs.length} jobs in workflow run:`);
          data.jobs.forEach(job => {
            core.info(`  - Job: "${job.name}" (ID: ${job.id}, Status: ${job.status})`);
          });

          const candidates = data.jobs.filter(job => {
            const name = job.name ?? '';
            return name === 'Security Hardening Summary'
              || name.endsWith('/ Security Hardening Summary')
              || name.includes('Security Hardening Summary');
          });

          core.info(`Found ${candidates.length} candidate jobs matching 'Security Hardening Summary'`);

          const inProgress = candidates.filter(job => {
            const status = (job.status || '').toLowerCase();
            return status === 'in_progress' || status === 'queued';
          });

          const orderedCandidates = [...candidates].sort((a, b) => {
            const aTime = a.started_at ? new Date(a.started_at).getTime() : 0;
            const bTime = b.started_at ? new Date(b.started_at).getTime() : 0;

            if (aTime !== bTime) {
              return bTime - aTime;
            }

            const aId = typeof a.id === 'number' ? a.id : 0;
            const bId = typeof b.id === 'number' ? b.id : 0;
            return bId - aId;
          });

          const summaryJob = inProgress[0] ?? orderedCandidates[0];
          const artifactName = summaryJob
            ? `security-hardening-report-${summaryJob.id}`
            : `security-hardening-report-${runId}-attempt${attempt}`;

          if (!summaryJob) {
            core.warning('Security Hardening Summary job not found; falling back to run-based artifact naming.');
          } else {
            core.info(`Security Hardening Summary job resolved to ID ${summaryJob.id} (${summaryJob.name}).`);
          }

          core.exportVariable('SECURITY_HARDENING_REPORT_ARTIFACT', artifactName);
          return artifactName;

    - name: Upload comprehensive security report
      uses: actions/upload-artifact@v4
      with:
        name: ${{ steps.job_id.outputs.result }}
        path: security-hardening-report.md
        retention-days: 30

    - name: Comment PR with security summary
      if: github.event_name == 'pull_request' && (inputs.post_pr_comment == true || inputs.post_pr_comment == null)
      uses: actions/github-script@v8
      continue-on-error: true
      with:
        script: |
          const fs = require('fs');

          console.log('Repository:', context.repo.owner + '/' + context.repo.repo);
          console.log('Event name:', context.eventName);
          console.log('PR number:', context.issue?.number);

          try {
            const report = fs.readFileSync('security-hardening-report.md', 'utf8');
            const summary = report.length > 65000 ?
              report.substring(0, 65000) + '\n\n... (report truncated, download full report from artifacts)' :
              report;

            const commentBody = `## 🛡️ Security Hardening Pipeline Results\n\n<!-- security-hardening-comment-marker -->\n\n${summary}`;

            // Check for existing security hardening comments to update instead of creating new ones
            const comments = await github.rest.issues.listComments({
              owner: context.repo.owner,
              repo: context.repo.repo,
              issue_number: context.issue.number
            });

            console.log('🔍 Found', comments.data.length, 'existing comments');

            const existingComment = comments.data.find(comment => {
              const hasMarker = comment.body.includes('security-hardening-comment-marker');
              const isGitHubActions = comment.user.login === 'github-actions[bot]' || comment.user.type === 'Bot';
              console.log('Comment from', comment.user.login, 'type:', comment.user.type, 'has marker:', hasMarker);
              return hasMarker && isGitHubActions;
            });

            if (existingComment) {
              // Update existing comment with latest information
              console.log('🔄 Updating existing security hardening comment');
              const timestamp = new Date().toLocaleString();
              const commitSha = context.sha.substring(0, 8);
              const updatedBody = commentBody + `\n\n---\n*Last updated: ${timestamp} | Commit: ${commitSha} | [View Run](https://github.com/${context.repo.owner}/${context.repo.repo}/actions/runs/${context.runId})*`;

              await github.rest.issues.updateComment({
                owner: context.repo.owner,
                repo: context.repo.repo,
                comment_id: existingComment.id,
                body: updatedBody
              });
            } else {
              // Create new comment
              console.log('📝 Creating new security hardening comment');
              await github.rest.issues.createComment({
                issue_number: context.issue.number,
                owner: context.repo.owner,
                repo: context.repo.repo,
                body: commentBody
              });
            }

            console.log('✅ Successfully posted/updated security hardening summary comment');
          } catch (error) {
            console.log('❌ Failed to post security summary comment:', error.message);
            console.log('Error status:', error.status);

            if (error.status === 403) {
              console.log('🔒 Permission denied - this can happen when:');
              console.log('   • Running on a fork (security restriction)');
              console.log('   • Missing pull-requests: write permission');
              console.log('   • Repository settings restrict PR comments');
            } else if (error.status === 404) {
              console.log('🔍 Resource not found - check if PR exists');
            }

            console.log('📋 Security hardening report is still available in workflow artifacts');
          }<|MERGE_RESOLUTION|>--- conflicted
+++ resolved
@@ -80,7 +80,6 @@
       run_checkov: ${{ steps.resolve.outputs.run_checkov }}
       run_trivy_container: ${{ steps.resolve.outputs.run_trivy_container }}
       run_grype: ${{ steps.resolve.outputs.run_grype }}
-      run_sbom: ${{ steps.resolve.outputs.run_sbom }}
       run_lint: ${{ steps.resolve.outputs.run_lint }}
       run_any: ${{ steps.resolve.outputs.run_any }}
 
@@ -104,6 +103,7 @@
           [grype]=false
           [lint]=false
           [sbom]=false
+          [sbom]=false
         )
 
         DEFAULT_SCANNERS=(codeql opengrep bandit gitleaks container infrastructure sbom)
@@ -447,20 +447,6 @@
     with:
       image_ref: 'nginx:latest'
       post_pr_comment: ${{ inputs.post_pr_comment }}
-      enable_code_security: ${{ inputs.enable_code_security }}
-    permissions:
-      contents: read
-      security-events: write
-      actions: read
-      pull-requests: write
-    secrets: inherit
-
-  scanner-sbom:
-    name: SBOM Generator
-    needs: scan-coordinator
-    if: needs.scan-coordinator.outputs.run_sbom == 'true'
-    uses: ./.github/workflows/scanner-syft.yml
-    with:
       enable_code_security: ${{ inputs.enable_code_security }}
     permissions:
       contents: read
@@ -486,7 +472,6 @@
       - scanner-checkov
       - scanner-trivy-container
       - scanner-grype
-      - scanner-sbom
     if: always()
 
     steps:
@@ -598,11 +583,7 @@
         echo ""
 
         # Combine all scanner summaries in a specific order
-<<<<<<< HEAD
         for scanner in codeql opengrep bandit gitleaks container infrastructure sbom trivy-iac checkov trivy-container grype; do
-=======
-        for scanner in codeql opengrep bandit gitleaks container infrastructure trivy-iac checkov trivy-container grype sbom; do
->>>>>>> e5a03444
           if [ -f "${scanner}.md" ]; then
             echo "✅ Adding ${scanner} summary..."
             cat "${scanner}.md" >> security-hardening-report.md
