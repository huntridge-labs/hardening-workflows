name: Reusable Security Hardening Pipeline

on:
  workflow_call:
    inputs:
      scanners:
        description: 'Comma-separated list of scanners to run (codeql, opengrep, bandit, gitleaks, container, infrastructure, lint, all, sast, secrets, etc.)'
        required: false
        default: 'all'
        type: string
      scan_type:
        description: '(Deprecated) Legacy scan type selector. Prefer the scanners input.'
        required: false
        default: ''
        type: string
      python_version:
        description: 'Python version to use'
        required: false
        default: '3.12'
        type: string
      aws_region:
        description: 'AWS region for infrastructure scans'
        required: false
        default: 'us-east-1'
        type: string
      iac_path:
        description: 'Directory that contains infrastructure-as-code (Terraform) files'
        required: false
        default: 'infrastructure'
        type: string
      post_pr_comment:
        description: 'Whether to post PR comments'
        required: false
        default: true
        type: boolean
      codeql_languages:
        description: 'Comma-separated list of languages for CodeQL analysis (e.g., "python,javascript" or "python")'
        required: false
        default: 'python,javascript'
        type: string
      enable_code_security:
        description: 'Whether GitHub Code Security is enabled for this repository (required for CodeQL scanning)'
        required: false
        default: false
        type: boolean
    secrets:
      AWS_ACCOUNT_ID:
        description: 'AWS Account ID for infrastructure scans'
        required: false

permissions:
  contents: read
  security-events: write
  actions: read
  pull-requests: write
  checks: write
  id-token: write

env:
  AWS_ACCOUNT_ID: ${{ secrets.AWS_ACCOUNT_ID }}
  AWS_REGION: ${{ inputs.aws_region }}
  PYTHON_VERSION: ${{ inputs.python_version }}

jobs:
  scan-coordinator:
    name: Scan Coordinator
    runs-on: ubuntu-latest
    if: ${{ !cancelled() }}
    outputs:
      selected_scanners: ${{ steps.resolve.outputs.selected_scanners }}
      selected_scanners_json: ${{ steps.resolve.outputs.selected_scanners_json }}
      run_codeql: ${{ steps.resolve.outputs.run_codeql }}
      run_opengrep: ${{ steps.resolve.outputs.run_opengrep }}
      run_bandit: ${{ steps.resolve.outputs.run_bandit }}
      run_gitleaks: ${{ steps.resolve.outputs.run_gitleaks }}
      run_container: ${{ steps.resolve.outputs.run_container }}
      run_infrastructure: ${{ steps.resolve.outputs.run_infrastructure }}
      run_lint: ${{ steps.resolve.outputs.run_lint }}
      run_any: ${{ steps.resolve.outputs.run_any }}

    steps:
    - name: Resolve scanner selection
      id: resolve
      shell: bash
      run: |
        set -euo pipefail

        declare -A RUN=(
          [codeql]=false
          [opengrep]=false
          [bandit]=false
          [gitleaks]=false
          [container]=false
          [infrastructure]=false
          [lint]=false
        )

        DEFAULT_SCANNERS=(codeql opengrep bandit gitleaks container infrastructure)
        SELECTED=()

        normalize() {
          echo "$1" | tr '[:upper:]' '[:lower:]' | tr -d ' \t' | tr '_' '-'
        }

        add_scanner() {
          local key="$1"
          if [[ -z "${RUN[$key]+_}" ]]; then
            echo "::notice title=Unknown scanner token::Scanner '$key' is not recognized and will be ignored."
            return
          fi
          if [[ "${RUN[$key]}" != "true" ]]; then
            RUN[$key]=true
            SELECTED+=("$key")
          fi
        }

        reset_selection() {
          SELECTED=()
          for key in "${!RUN[@]}"; do
            RUN[$key]=false
          done
        }

        apply_token() {
          local token="$1"
          case "$token" in
            '' ) ;;
            all|full)
              for key in "${DEFAULT_SCANNERS[@]}"; do add_scanner "$key"; done
              ;;
            sast|sast-only)
              for key in codeql opengrep bandit gitleaks; do add_scanner "$key"; done
              ;;
            secrets|secrets-only)
              add_scanner gitleaks
              ;;
            codeql|code-ql)
              add_scanner codeql
              ;;
            semgrep|opengrep|open-grep)
              add_scanner opengrep
              ;;
            bandit)
              add_scanner bandit
              ;;
            gitleaks|git-leaks)
              add_scanner gitleaks
              ;;
            container|containers|container-scan|docker)
              add_scanner container
              ;;
            infrastructure|infra|iac|terraform)
              add_scanner infrastructure
              ;;
            lint|linting|code-quality)
              add_scanner lint
              ;;
            none|off)
              reset_selection
              ;;
            *)
              echo "::notice title=Unknown scanner token::Value '$token' is not recognized and will be ignored."
              ;;
          esac
        }

        SCANNERS_RAW="${{ inputs.scanners }}"
        SCAN_TYPE_RAW="$(normalize "${{ inputs.scan_type }}")"

        if [[ -z "$SCANNERS_RAW" || "$SCANNERS_RAW" == "default" ]]; then
          case "$SCAN_TYPE_RAW" in
            codeql-only)
              SCANNERS_RAW='codeql'
              ;;
            sast-only)
              SCANNERS_RAW='sast'
              ;;
            container-only)
              SCANNERS_RAW='container'
              ;;
            infrastructure-only)
              SCANNERS_RAW='infrastructure'
              ;;
            full|'')
              SCANNERS_RAW='all'
              ;;
            *)
              echo "::notice title=Unknown legacy scan type::Scan type '$SCAN_TYPE_RAW' not recognized. Falling back to 'all'."
              SCANNERS_RAW='all'
              ;;
          esac
        fi

        IFS=',' read -ra TOKENS <<< "$SCANNERS_RAW"
        for raw in "${TOKENS[@]}"; do
          apply_token "$(normalize "$raw")"
        done

        if [[ ${#SELECTED[@]} -eq 0 ]]; then
          for key in "${DEFAULT_SCANNERS[@]}"; do add_scanner "$key"; done
        fi

        RUN_ANY=false
        for key in "${!RUN[@]}"; do
          if [[ "${RUN[$key]}" == "true" ]]; then
            RUN_ANY=true
          fi
          echo "run_${key}=${RUN[$key]}" >> "$GITHUB_OUTPUT"
        done

        if [[ "$RUN_ANY" == "false" ]]; then
          echo "::warning title=No scanners selected::No scanners were selected. The workflow will execute the summary only."
        fi

<<<<<<< HEAD
        echo "scan_type=$SCAN_TYPE" >> $GITHUB_OUTPUT

        # Display linting results
        LINTING_STATUS="${{ needs.code-quality-linting.outputs.linting_status }}"
        LINTING_ISSUES="${{ needs.code-quality-linting.outputs.issues_found }}"

        echo "📊 Code Quality Summary:"
        echo "Linting Status: $LINTING_STATUS"
        echo "Issues Found: $LINTING_ISSUES"

        if [ "$LINTING_ISSUES" != "0" ] && [ -n "$LINTING_ISSUES" ]; then
          echo "::warning title=Code Quality Issues::Found $LINTING_ISSUES linting issues. Security scans will continue."
=======
        # Check GitHub Code Security integration
        ENABLE_CODE_SECURITY="${{ inputs.enable_code_security }}"
        if [[ "${RUN[codeql]}" == "true" && "$ENABLE_CODE_SECURITY" != "true" ]]; then
          echo "::warning title=CodeQL Disabled::GitHub Code Security is not enabled for this repository. CodeQL scanning will be skipped."
          RUN[codeql]=false
          # Remove codeql from SELECTED array
          SELECTED=("${SELECTED[@]/codeql}")
>>>>>>> 848fb209
        fi

        echo "run_any=$RUN_ANY" >> "$GITHUB_OUTPUT"

        SELECTED_STR=$(IFS=','; echo "${SELECTED[*]}")
        if [[ -z "$SELECTED_STR" ]]; then
          SELECTED_STR=""
        fi

        if [[ ${#SELECTED[@]} -eq 0 ]]; then
          SELECTED_JSON='[]'
        else
          SELECTED_JSON='['
          for item in "${SELECTED[@]}"; do
            SELECTED_JSON+="\"$item\","
          done
          SELECTED_JSON="${SELECTED_JSON%,}]"
        fi

        echo "selected_scanners=$SELECTED_STR" >> "$GITHUB_OUTPUT"
        echo "selected_scanners_json=$SELECTED_JSON" >> "$GITHUB_OUTPUT"

        echo ""
        echo "� Resolved scanners: ${SELECTED_STR:-none}"
        echo "📌 Legacy scan_type input: ${SCAN_TYPE_RAW:-'<not provided>'}"

  code-quality-linting:
    name: Code Quality & Linting
    needs: scan-coordinator
    if: needs.scan-coordinator.outputs.run_lint == 'true'
    uses: ./.github/workflows/linting.yml
    permissions:
      contents: read
      pull-requests: write
      checks: write

  scanner-codeql:
    name: CodeQL Scanner
    needs: scan-coordinator
    if: needs.scan-coordinator.outputs.run_codeql == 'true'
    uses: ./.github/workflows/scanner-codeql.yml
    with:
      codeql_languages: ${{ inputs.codeql_languages }}
      post_pr_comment: ${{ inputs.post_pr_comment }}
      enable_code_security: ${{ inputs.enable_code_security }}
    permissions:
      contents: read
      security-events: write
      actions: read
      pull-requests: write
    secrets: inherit

  scanner-opengrep:
    name: OpenGrep Scanner
    needs: scan-coordinator
    if: needs.scan-coordinator.outputs.run_opengrep == 'true'
    uses: ./.github/workflows/scanner-opengrep.yml
    with:
      post_pr_comment: ${{ inputs.post_pr_comment }}
      enable_code_security: ${{ inputs.enable_code_security }}
    permissions:
      contents: read
      security-events: write
      actions: read
      pull-requests: write
    secrets: inherit

  scanner-bandit:
    name: Bandit Scanner
    needs: scan-coordinator
    if: needs.scan-coordinator.outputs.run_bandit == 'true'
    uses: ./.github/workflows/scanner-bandit.yml
    with:
      post_pr_comment: ${{ inputs.post_pr_comment }}
      enable_code_security: ${{ inputs.enable_code_security }}
    permissions:
      contents: read
      security-events: write
      actions: read
      pull-requests: write
    secrets: inherit

  scanner-gitleaks:
    name: Gitleaks Scanner
    needs: scan-coordinator
    if: needs.scan-coordinator.outputs.run_gitleaks == 'true'
    uses: ./.github/workflows/scanner-gitleaks.yml
    with:
      post_pr_comment: ${{ inputs.post_pr_comment }}
      enable_code_security: ${{ inputs.enable_code_security }}
    permissions:
      contents: read
      security-events: write
      actions: read
      pull-requests: write
    secrets: inherit

  scanner-container:
    name: Container Scanner
    needs: scan-coordinator
    if: needs.scan-coordinator.outputs.run_container == 'true'
    uses: ./.github/workflows/container-scan.yml
    with:
      post_pr_comment: ${{ inputs.post_pr_comment }}
      enable_code_security: ${{ inputs.enable_code_security }}
    permissions:
      contents: read
      security-events: write
      actions: read
      pull-requests: write
    secrets: inherit

  scanner-infrastructure:
    name: Infrastructure Scanner
    needs: scan-coordinator
    if: needs.scan-coordinator.outputs.run_infrastructure == 'true'
    uses: ./.github/workflows/infrastructure.yml
    with:
      iac_path: ${{ inputs.iac_path }}
      python_version: ${{ inputs.python_version }}
      aws_region: ${{ inputs.aws_region }}
      enable_code_security: ${{ inputs.enable_code_security }}
    permissions:
      contents: read
      security-events: write
      actions: read
      pull-requests: write
    secrets: inherit

  security-summary:
    name: Security Hardening Summary
    runs-on: ubuntu-latest
    needs:
      - scan-coordinator
      - code-quality-linting
      - scanner-codeql
      - scanner-opengrep
      - scanner-bandit
      - scanner-gitleaks
      - scanner-container
      - scanner-infrastructure
    if: always()

    steps:
    - name: Download CodeQL artifacts
      if: needs.scan-coordinator.outputs.run_codeql == 'true'
      uses: actions/download-artifact@v5
      with:
        pattern: codeql-*
      continue-on-error: true

    - name: Download OpenGrep artifacts
      if: needs.scan-coordinator.outputs.run_opengrep == 'true'
      uses: actions/download-artifact@v5
      with:
        pattern: opengrep-*
      continue-on-error: true

    - name: Download Bandit artifacts
      if: needs.scan-coordinator.outputs.run_bandit == 'true'
      uses: actions/download-artifact@v5
      with:
        pattern: bandit-*
      continue-on-error: true

<<<<<<< HEAD
    - name: Install security tools
      run: |
        pip install checkov
        curl -L "$(curl -s https://api.github.com/repos/tenable/terrascan/releases/latest | grep -o -E "https://.+?_Linux_x86_64.tar.gz")" > terrascan.tar.gz
        tar -xf terrascan.tar.gz terrascan && rm terrascan.tar.gz
        sudo mv terrascan /usr/local/bin
        wget -qO - https://aquasecurity.github.io/trivy-repo/deb/public.key | sudo apt-key add -
        echo "deb https://aquasecurity.github.io/trivy-repo/deb $(lsb_release -sc) main" | sudo tee -a /etc/apt/sources.list.d/trivy.list
        sudo apt-get update && sudo apt-get install -y trivy

    - name: Run Infrastructure Security Scans
      run: |
        if [ -d "infrastructure" ]; then
          cd infrastructure
          echo "🔍 Running Trivy infrastructure security scan..."
          trivy config --format sarif --output trivy-results.sarif . || true

          echo "🏗️ Running Checkov infrastructure security scan..."
          checkov -d . --framework terraform --output sarif --output-file-path checkov-results.sarif || true

          echo "🔧 Running Terrascan infrastructure security scan..."
          terrascan scan -i terraform -t all -d . --sarif-output terrascan-results.sarif || true
        else
          echo "No infrastructure directory found, skipping infrastructure scans"
        fi
=======
    - name: Download GitLeaks artifacts
      if: needs.scan-coordinator.outputs.run_gitleaks == 'true'
      uses: actions/download-artifact@v5
      with:
        pattern: gitleaks-*
>>>>>>> 848fb209
      continue-on-error: true

    - name: Download Container artifacts
      if: needs.scan-coordinator.outputs.run_container == 'true'
      uses: actions/download-artifact@v5
      with:
        pattern: container-*
      continue-on-error: true

    - name: Download Infrastructure artifacts
      if: needs.scan-coordinator.outputs.run_infrastructure == 'true'
      uses: actions/download-artifact@v5
      with:
        pattern: infrastructure-*
      continue-on-error: true

    - name: Download Linting artifacts
      if: needs.scan-coordinator.outputs.run_lint == 'true'
      uses: actions/download-artifact@v5
      with:
        pattern: '*lint*'
      continue-on-error: true

    - name: Download all scanner summaries
      uses: actions/download-artifact@v5
      with:
        pattern: scanner-summary-*
        merge-multiple: true
      continue-on-error: true

    - name: Combine scanner summaries into security report
      run: |
        echo "# 🛡️ Security Analysis Summary" > security-hardening-report.md
        echo "" >> security-hardening-report.md
        echo "**Repository:** ${{ github.repository }}" >> security-hardening-report.md
        echo "**Branch:** ${{ github.ref_name }}" >> security-hardening-report.md
        echo "**Generated:** $(date)" >> security-hardening-report.md
        echo "" >> security-hardening-report.md

        echo "📦 Checking for scanner summaries..."
        ls -la . 2>/dev/null || true
        echo ""
        echo "📄 Looking for scanner summary files..."
        find . -name "*.md" -type f 2>/dev/null || true
        echo ""

        # Combine all scanner summaries in a specific order
        for scanner in codeql opengrep bandit gitleaks container infrastructure; do
          if [ -f "${scanner}.md" ]; then
            echo "✅ Adding ${scanner} summary..."
            cat "${scanner}.md" >> security-hardening-report.md
          else
            echo "⏭️  No ${scanner}.md summary found"
          fi
        done
      continue-on-error: true

    - name: Generate overall summary
      run: |
        echo "## 📊 Overall Security Score" >> security-hardening-report.md
        echo "" >> security-hardening-report.md

        # Calculate total issues across all scanners
        TOTAL_ISSUES=0
        if command -v jq >/dev/null 2>&1; then
          # Count SARIF issues
          for sarif_file in $(find . -name "*.sarif" -type f 2>/dev/null); do
            if [ -f "$sarif_file" ] && [ -s "$sarif_file" ]; then
              issues=$(jq -r '.runs[]?.results[]? | .ruleId' "$sarif_file" 2>/dev/null | wc -l | tr -d ' ')
              TOTAL_ISSUES=$((TOTAL_ISSUES + issues))
            fi
          done

          # Count OpenGrep JSON issues
          for json_file in $(find ./opengrep-reports -name "*.json" -type f 2>/dev/null); do
            if [ -f "$json_file" ] && [ -s "$json_file" ]; then
              issues=$(jq -r '.results[]? | .check_id' "$json_file" 2>/dev/null | wc -l | tr -d ' ')
              TOTAL_ISSUES=$((TOTAL_ISSUES + issues))
            fi
          done
        fi

        echo "**Total Issues Found:** $TOTAL_ISSUES" >> security-hardening-report.md
        echo "" >> security-hardening-report.md

        if [ "$TOTAL_ISSUES" -eq 0 ]; then
          echo "✅ **Excellent!** No security issues detected." >> security-hardening-report.md
        elif [ "$TOTAL_ISSUES" -lt 5 ]; then
          echo "🟡 **Good** - Few issues found, review recommended." >> security-hardening-report.md
        else
          echo "🔴 **Attention Required** - Multiple security issues found." >> security-hardening-report.md
        fi

        echo "" >> security-hardening-report.md
        echo "## 📋 Next Steps" >> security-hardening-report.md
        echo "1. Review the detailed scanner results in the collapsible sections above" >> security-hardening-report.md
        echo "2. Download and review security reports from workflow artifacts" >> security-hardening-report.md
        echo "3. Address any critical or high-severity findings" >> security-hardening-report.md
        echo "4. Consider enabling automated dependency updates" >> security-hardening-report.md

    - name: Capture job run id
      id: job_id
      uses: actions/github-script@v8
      with:
        result-encoding: string
        script: |
          const { owner, repo } = context.repo;
          const runId = context.runId;
          const attempt = context.runAttempt ?? 1;

          const { data } = await github.rest.actions.listJobsForWorkflowRunAttempt({
            owner,
            repo,
            run_id: runId,
            attempt_number: attempt,
            per_page: 100,
          });

          // Debug: Log all job names
          core.info(`Found ${data.jobs.length} jobs in workflow run:`);
          data.jobs.forEach(job => {
            core.info(`  - Job: "${job.name}" (ID: ${job.id}, Status: ${job.status})`);
          });

          const candidates = data.jobs.filter(job => {
            const name = job.name ?? '';
            return name === 'Security Hardening Summary'
              || name.endsWith('/ Security Hardening Summary')
              || name.includes('Security Hardening Summary');
          });

          core.info(`Found ${candidates.length} candidate jobs matching 'Security Hardening Summary'`);

          const inProgress = candidates.filter(job => {
            const status = (job.status || '').toLowerCase();
            return status === 'in_progress' || status === 'queued';
          });

          const orderedCandidates = [...candidates].sort((a, b) => {
            const aTime = a.started_at ? new Date(a.started_at).getTime() : 0;
            const bTime = b.started_at ? new Date(b.started_at).getTime() : 0;

            if (aTime !== bTime) {
              return bTime - aTime;
            }

            const aId = typeof a.id === 'number' ? a.id : 0;
            const bId = typeof b.id === 'number' ? b.id : 0;
            return bId - aId;
          });

          const summaryJob = inProgress[0] ?? orderedCandidates[0];
          const artifactName = summaryJob
            ? `security-hardening-report-${summaryJob.id}`
            : `security-hardening-report-${runId}-attempt${attempt}`;

          if (!summaryJob) {
            core.warning('Security Hardening Summary job not found; falling back to run-based artifact naming.');
          } else {
            core.info(`Security Hardening Summary job resolved to ID ${summaryJob.id} (${summaryJob.name}).`);
          }

          core.exportVariable('SECURITY_HARDENING_REPORT_ARTIFACT', artifactName);
          return artifactName;

    - name: Upload comprehensive security report
      uses: actions/upload-artifact@v4
      with:
        name: ${{ steps.job_id.outputs.result }}
        path: security-hardening-report.md
        retention-days: 30

    - name: Comment PR with security summary
      if: github.event_name == 'pull_request' && (inputs.post_pr_comment == true || inputs.post_pr_comment == null)
      uses: actions/github-script@v8
      continue-on-error: true
      with:
        script: |
          const fs = require('fs');

          console.log('Repository:', context.repo.owner + '/' + context.repo.repo);
          console.log('Event name:', context.eventName);
          console.log('PR number:', context.issue?.number);

          try {
            const report = fs.readFileSync('security-hardening-report.md', 'utf8');
            const summary = report.length > 65000 ?
              report.substring(0, 65000) + '\n\n... (report truncated, download full report from artifacts)' :
              report;

            const commentBody = `## 🛡️ Security Hardening Pipeline Results\n\n<!-- security-hardening-comment-marker -->\n\n${summary}`;

            // Check for existing security hardening comments to update instead of creating new ones
            const comments = await github.rest.issues.listComments({
              owner: context.repo.owner,
              repo: context.repo.repo,
              issue_number: context.issue.number
            });

            console.log('🔍 Found', comments.data.length, 'existing comments');

            const existingComment = comments.data.find(comment => {
              const hasMarker = comment.body.includes('security-hardening-comment-marker');
              const isGitHubActions = comment.user.login === 'github-actions[bot]' || comment.user.type === 'Bot';
              console.log('Comment from', comment.user.login, 'type:', comment.user.type, 'has marker:', hasMarker);
              return hasMarker && isGitHubActions;
            });

            if (existingComment) {
              // Update existing comment with latest information
              console.log('🔄 Updating existing security hardening comment');
              const timestamp = new Date().toLocaleString();
              const commitSha = context.sha.substring(0, 8);
              const updatedBody = commentBody + `\n\n---\n*Last updated: ${timestamp} | Commit: ${commitSha} | [View Run](https://github.com/${context.repo.owner}/${context.repo.repo}/actions/runs/${context.runId})*`;

              await github.rest.issues.updateComment({
                owner: context.repo.owner,
                repo: context.repo.repo,
                comment_id: existingComment.id,
                body: updatedBody
              });
            } else {
              // Create new comment
              console.log('📝 Creating new security hardening comment');
              await github.rest.issues.createComment({
                issue_number: context.issue.number,
                owner: context.repo.owner,
                repo: context.repo.repo,
                body: commentBody
              });
            }

            console.log('✅ Successfully posted/updated security hardening summary comment');
          } catch (error) {
            console.log('❌ Failed to post security summary comment:', error.message);
            console.log('Error status:', error.status);

            if (error.status === 403) {
              console.log('🔒 Permission denied - this can happen when:');
              console.log('   • Running on a fork (security restriction)');
              console.log('   • Missing pull-requests: write permission');
              console.log('   • Repository settings restrict PR comments');
            } else if (error.status === 404) {
              console.log('🔍 Resource not found - check if PR exists');
            }

            console.log('📋 Security hardening report is still available in workflow artifacts');
          }<|MERGE_RESOLUTION|>--- conflicted
+++ resolved
@@ -212,20 +212,6 @@
           echo "::warning title=No scanners selected::No scanners were selected. The workflow will execute the summary only."
         fi
 
-<<<<<<< HEAD
-        echo "scan_type=$SCAN_TYPE" >> $GITHUB_OUTPUT
-
-        # Display linting results
-        LINTING_STATUS="${{ needs.code-quality-linting.outputs.linting_status }}"
-        LINTING_ISSUES="${{ needs.code-quality-linting.outputs.issues_found }}"
-
-        echo "📊 Code Quality Summary:"
-        echo "Linting Status: $LINTING_STATUS"
-        echo "Issues Found: $LINTING_ISSUES"
-
-        if [ "$LINTING_ISSUES" != "0" ] && [ -n "$LINTING_ISSUES" ]; then
-          echo "::warning title=Code Quality Issues::Found $LINTING_ISSUES linting issues. Security scans will continue."
-=======
         # Check GitHub Code Security integration
         ENABLE_CODE_SECURITY="${{ inputs.enable_code_security }}"
         if [[ "${RUN[codeql]}" == "true" && "$ENABLE_CODE_SECURITY" != "true" ]]; then
@@ -233,7 +219,6 @@
           RUN[codeql]=false
           # Remove codeql from SELECTED array
           SELECTED=("${SELECTED[@]/codeql}")
->>>>>>> 848fb209
         fi
 
         echo "run_any=$RUN_ANY" >> "$GITHUB_OUTPUT"
@@ -399,39 +384,11 @@
         pattern: bandit-*
       continue-on-error: true
 
-<<<<<<< HEAD
-    - name: Install security tools
-      run: |
-        pip install checkov
-        curl -L "$(curl -s https://api.github.com/repos/tenable/terrascan/releases/latest | grep -o -E "https://.+?_Linux_x86_64.tar.gz")" > terrascan.tar.gz
-        tar -xf terrascan.tar.gz terrascan && rm terrascan.tar.gz
-        sudo mv terrascan /usr/local/bin
-        wget -qO - https://aquasecurity.github.io/trivy-repo/deb/public.key | sudo apt-key add -
-        echo "deb https://aquasecurity.github.io/trivy-repo/deb $(lsb_release -sc) main" | sudo tee -a /etc/apt/sources.list.d/trivy.list
-        sudo apt-get update && sudo apt-get install -y trivy
-
-    - name: Run Infrastructure Security Scans
-      run: |
-        if [ -d "infrastructure" ]; then
-          cd infrastructure
-          echo "🔍 Running Trivy infrastructure security scan..."
-          trivy config --format sarif --output trivy-results.sarif . || true
-
-          echo "🏗️ Running Checkov infrastructure security scan..."
-          checkov -d . --framework terraform --output sarif --output-file-path checkov-results.sarif || true
-
-          echo "🔧 Running Terrascan infrastructure security scan..."
-          terrascan scan -i terraform -t all -d . --sarif-output terrascan-results.sarif || true
-        else
-          echo "No infrastructure directory found, skipping infrastructure scans"
-        fi
-=======
     - name: Download GitLeaks artifacts
       if: needs.scan-coordinator.outputs.run_gitleaks == 'true'
       uses: actions/download-artifact@v5
       with:
         pattern: gitleaks-*
->>>>>>> 848fb209
       continue-on-error: true
 
     - name: Download Container artifacts
