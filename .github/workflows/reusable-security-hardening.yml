--- conflicted
+++ resolved
@@ -349,11 +349,7 @@
     name: Container Scanner
     needs: scan-coordinator
     if: needs.scan-coordinator.outputs.run_container == 'true'
-<<<<<<< HEAD
-    uses: huntridge-labs/hardening-workflows/.github/workflows/container-scan.yml@feat/generate-sbom  # TODO: Change to release version
-=======
     uses: huntridge-labs/hardening-workflows/.github/workflows/container-scan.yml@2.2.0
->>>>>>> 88af7996
     with:
       post_pr_comment: ${{ inputs.post_pr_comment }}
       enable_code_security: ${{ inputs.enable_code_security }}
