name: Reusable Security Hardening Pipeline

on:
  workflow_call:
    inputs:
      scanners:
        description: 'Comma-separated list of scanners to run (codeql, opengrep, bandit, gitleaks, container, infrastructure, trivy-iac, checkov, trivy-container, grype, lint, all, sast, secrets, etc.)'
        required: false
        default: 'all'
        type: string
      scan_type:
        description: '(Deprecated) Legacy scan type selector. Prefer the scanners input.'
        required: false
        default: ''
        type: string
      python_version:
        description: 'Python version to use'
        required: false
        default: '3.12'
        type: string
      aws_region:
        description: 'AWS region for infrastructure scans'
        required: false
        default: 'us-east-1'
        type: string
      iac_path:
        description: 'Directory that contains infrastructure-as-code (Terraform) files'
        required: false
        default: 'infrastructure'
        type: string
      post_pr_comment:
        description: 'Whether to post PR comments'
        required: false
        default: true
        type: boolean
      codeql_languages:
        description: 'Comma-separated list of languages for CodeQL analysis (e.g., "python,javascript" or "python")'
        required: false
        default: 'python,javascript'
        type: string
      enable_code_security:
        description: 'Whether GitHub Code Security is enabled for this repository (required for CodeQL scanning)'
        required: false
        default: false
        type: boolean
      clamav_scan_path:
        description: 'Path for ClamAV to scan (file, directory, or archive). Defaults to repository root.'
        required: false
        default: '.'
        type: string
    secrets:
      AWS_ACCOUNT_ID:
        description: 'AWS Account ID for infrastructure scans'
        required: false

permissions:
  contents: read
  security-events: write
  actions: read
  pull-requests: write
  checks: write
  id-token: write

env:
  AWS_ACCOUNT_ID: ${{ secrets.AWS_ACCOUNT_ID }}
  AWS_REGION: ${{ inputs.aws_region }}
  PYTHON_VERSION: ${{ inputs.python_version }}

jobs:
  scan-coordinator:
    name: Scan Coordinator
    runs-on: ubuntu-latest
    if: ${{ !cancelled() }}
    outputs:
      selected_scanners: ${{ steps.resolve.outputs.selected_scanners }}
      selected_scanners_json: ${{ steps.resolve.outputs.selected_scanners_json }}
      run_codeql: ${{ steps.resolve.outputs.run_codeql }}
      run_opengrep: ${{ steps.resolve.outputs.run_opengrep }}
      run_bandit: ${{ steps.resolve.outputs.run_bandit }}
      run_gitleaks: ${{ steps.resolve.outputs.run_gitleaks }}
      run_container: ${{ steps.resolve.outputs.run_container }}
      run_infrastructure: ${{ steps.resolve.outputs.run_infrastructure }}
<<<<<<< HEAD
=======
      run_sbom: ${{ steps.resolve.outputs.run_sbom }}
>>>>>>> 7ec99ca7
      run_trivy_iac: ${{ steps.resolve.outputs.run_trivy_iac }}
      run_checkov: ${{ steps.resolve.outputs.run_checkov }}
      run_trivy_container: ${{ steps.resolve.outputs.run_trivy_container }}
      run_grype: ${{ steps.resolve.outputs.run_grype }}
      run_lint: ${{ steps.resolve.outputs.run_lint }}
      run_clamav: ${{ steps.resolve.outputs.run_clamav }}
      run_any: ${{ steps.resolve.outputs.run_any }}

    steps:
    - name: Resolve scanner selection
      id: resolve
      shell: bash
      run: |
        set -euo pipefail

        declare -A RUN=(
          [codeql]=false
          [opengrep]=false
          [bandit]=false
          [gitleaks]=false
          [container]=false
          [infrastructure]=false
          [trivy-iac]=false
          [checkov]=false
          [trivy-container]=false
          [grype]=false
          [lint]=false
<<<<<<< HEAD
          [clamav]=false
=======
          [sbom]=false
>>>>>>> 7ec99ca7
        )

        DEFAULT_SCANNERS=(codeql opengrep bandit gitleaks container infrastructure sbom)
        SELECTED=()

        normalize() {
          echo "$1" | tr '[:upper:]' '[:lower:]' | tr -d ' \t' | tr '_' '-'
        }

        add_scanner() {
          local key="$1"
          if [[ -z "${RUN[$key]+_}" ]]; then
            echo "::notice title=Unknown scanner token::Scanner '$key' is not recognized and will be ignored."
            return
          fi
          if [[ "${RUN[$key]}" != "true" ]]; then
            RUN[$key]=true
            SELECTED+=("$key")
          fi
        }

        reset_selection() {
          SELECTED=()
          for key in "${!RUN[@]}"; do
            RUN[$key]=false
          done
        }

        apply_token() {
          local token="$1"
          case "$token" in
            '' ) ;;
            all|full)
              for key in "${DEFAULT_SCANNERS[@]}"; do add_scanner "$key"; done
              ;;
            sast|sast-only)
              for key in codeql opengrep bandit gitleaks; do add_scanner "$key"; done
              ;;
            secrets|secrets-only)
              add_scanner gitleaks
              ;;
            codeql|code-ql)
              add_scanner codeql
              ;;
            semgrep|opengrep|open-grep)
              add_scanner opengrep
              ;;
            bandit)
              add_scanner bandit
              ;;
            gitleaks|git-leaks)
              add_scanner gitleaks
              ;;
            container|containers|container-scan|docker)
              add_scanner container
              ;;
            infrastructure|infra|iac|terraform)
              add_scanner infrastructure
              ;;
<<<<<<< HEAD
=======
            sbom)
              add_scanner sbom
              ;;
>>>>>>> 7ec99ca7
            trivy-iac|trivyiac)
              add_scanner trivy-iac
              ;;
            checkov)
              add_scanner checkov
              ;;
            trivy-container|trivycontainer)
              add_scanner trivy-container
              ;;
            grype)
              add_scanner grype
              ;;
            lint|linting|code-quality)
              add_scanner lint
              ;;
            clamav|malware|antivirus)
              add_scanner clamav
              ;;
            none|off)
              reset_selection
              ;;
            *)
              echo "::notice title=Unknown scanner token::Value '$token' is not recognized and will be ignored."
              ;;
          esac
        }

        SCANNERS_RAW="${{ inputs.scanners }}"
        SCAN_TYPE_RAW="$(normalize "${{ inputs.scan_type }}")"

        if [[ -z "$SCANNERS_RAW" || "$SCANNERS_RAW" == "default" ]]; then
          case "$SCAN_TYPE_RAW" in
            codeql-only)
              SCANNERS_RAW='codeql'
              ;;
            sast-only)
              SCANNERS_RAW='sast'
              ;;
            container-only)
              SCANNERS_RAW='container'
              ;;
            infrastructure-only)
              SCANNERS_RAW='infrastructure'
              ;;
            full|'')
              SCANNERS_RAW='all'
              ;;
            *)
              echo "::notice title=Unknown legacy scan type::Scan type '$SCAN_TYPE_RAW' not recognized. Falling back to 'all'."
              SCANNERS_RAW='all'
              ;;
          esac
        fi

        IFS=',' read -ra TOKENS <<< "$SCANNERS_RAW"
        for raw in "${TOKENS[@]}"; do
          apply_token "$(normalize "$raw")"
        done

        if [[ ${#SELECTED[@]} -eq 0 ]]; then
          for key in "${DEFAULT_SCANNERS[@]}"; do add_scanner "$key"; done
        fi

        RUN_ANY=false
        for key in "${!RUN[@]}"; do
          if [[ "${RUN[$key]}" == "true" ]]; then
            RUN_ANY=true
          fi
          echo "run_${key}=${RUN[$key]}" >> "$GITHUB_OUTPUT"
        done

        if [[ "$RUN_ANY" == "false" ]]; then
          echo "::warning title=No scanners selected::No scanners were selected. The workflow will execute the summary only."
        fi

        # Check GitHub Code Security integration
        ENABLE_CODE_SECURITY="${{ inputs.enable_code_security }}"
        if [[ "${RUN[codeql]}" == "true" && "$ENABLE_CODE_SECURITY" != "true" ]]; then
          echo "::warning title=CodeQL Disabled::GitHub Code Security is not enabled for this repository. CodeQL scanning will be skipped."
          RUN[codeql]=false
          # Remove codeql from SELECTED array
          SELECTED=("${SELECTED[@]/codeql}")
        fi

        echo "run_any=$RUN_ANY" >> "$GITHUB_OUTPUT"

        SELECTED_STR=$(IFS=','; echo "${SELECTED[*]}")
        if [[ -z "$SELECTED_STR" ]]; then
          SELECTED_STR=""
        fi

        if [[ ${#SELECTED[@]} -eq 0 ]]; then
          SELECTED_JSON='[]'
        else
          SELECTED_JSON='['
          for item in "${SELECTED[@]}"; do
            SELECTED_JSON+="\"$item\","
          done
          SELECTED_JSON="${SELECTED_JSON%,}]"
        fi

        echo "selected_scanners=$SELECTED_STR" >> "$GITHUB_OUTPUT"
        echo "selected_scanners_json=$SELECTED_JSON" >> "$GITHUB_OUTPUT"

        echo ""
        echo "� Resolved scanners: ${SELECTED_STR:-none}"
        echo "📌 Legacy scan_type input: ${SCAN_TYPE_RAW:-'<not provided>'}"

  code-quality-linting:
    name: Code Quality & Linting
    needs: scan-coordinator
    if: needs.scan-coordinator.outputs.run_lint == 'true'
<<<<<<< HEAD
    uses: huntridge-labs/hardening-workflows/.github/workflows/linting.yml@2.1.1
=======
    uses: huntridge-labs/hardening-workflows/.github/workflows/linting.yml@2.3.1
>>>>>>> 7ec99ca7
    permissions:
      contents: read
      pull-requests: write
      checks: write

  scanner-codeql:
    name: CodeQL Scanner
    needs: scan-coordinator
    if: needs.scan-coordinator.outputs.run_codeql == 'true'
<<<<<<< HEAD
    uses: huntridge-labs/hardening-workflows/.github/workflows/scanner-codeql.yml@2.1.1
=======
    uses: huntridge-labs/hardening-workflows/.github/workflows/scanner-codeql.yml@2.3.1
>>>>>>> 7ec99ca7
    with:
      codeql_languages: ${{ inputs.codeql_languages }}
      post_pr_comment: ${{ inputs.post_pr_comment }}
      enable_code_security: ${{ inputs.enable_code_security }}
    permissions:
      contents: read
      security-events: write
      actions: read
      pull-requests: write
    secrets: inherit

  scanner-opengrep:
    name: OpenGrep Scanner
    needs: scan-coordinator
    if: needs.scan-coordinator.outputs.run_opengrep == 'true'
<<<<<<< HEAD
    uses: huntridge-labs/hardening-workflows/.github/workflows/scanner-opengrep.yml@2.1.1
=======
    uses: huntridge-labs/hardening-workflows/.github/workflows/scanner-opengrep.yml@2.3.1
>>>>>>> 7ec99ca7
    with:
      post_pr_comment: ${{ inputs.post_pr_comment }}
      enable_code_security: ${{ inputs.enable_code_security }}
    permissions:
      contents: read
      security-events: write
      actions: read
      pull-requests: write
    secrets: inherit

  scanner-bandit:
    name: Bandit Scanner
    needs: scan-coordinator
    if: needs.scan-coordinator.outputs.run_bandit == 'true'
<<<<<<< HEAD
    uses: huntridge-labs/hardening-workflows/.github/workflows/scanner-bandit.yml@2.1.1
=======
    uses: huntridge-labs/hardening-workflows/.github/workflows/scanner-bandit.yml@2.3.1
>>>>>>> 7ec99ca7
    with:
      post_pr_comment: ${{ inputs.post_pr_comment }}
      enable_code_security: ${{ inputs.enable_code_security }}
    permissions:
      contents: read
      security-events: write
      actions: read
      pull-requests: write
    secrets: inherit

  scanner-gitleaks:
    name: Gitleaks Scanner
    needs: scan-coordinator
    if: needs.scan-coordinator.outputs.run_gitleaks == 'true'
<<<<<<< HEAD
    uses: huntridge-labs/hardening-workflows/.github/workflows/scanner-gitleaks.yml@2.1.1
=======
    uses: huntridge-labs/hardening-workflows/.github/workflows/scanner-gitleaks.yml@2.3.1
>>>>>>> 7ec99ca7
    with:
      post_pr_comment: ${{ inputs.post_pr_comment }}
      enable_code_security: ${{ inputs.enable_code_security }}
    permissions:
      contents: read
      security-events: write
      actions: read
      pull-requests: write
    secrets: inherit

  scanner-clamav:
    name: ClamAV Scanner
    needs: scan-coordinator
    if: needs.scan-coordinator.outputs.run_clamav == 'true'
    uses: huntridge-labs/hardening-workflows/.github/workflows/scanner-clamav.yml@feat/clamav  # TODO: update version tag
    with:
      post_pr_comment: ${{ inputs.post_pr_comment }}
      enable_code_security: ${{ inputs.enable_code_security }}
      scan_path: ${{ inputs.clamav_scan_path }}
    permissions:
      contents: read
      security-events: write
      actions: read
      pull-requests: write
    secrets: inherit

  scanner-container:
    name: Container Scanner
    needs: scan-coordinator
    if: needs.scan-coordinator.outputs.run_container == 'true'
<<<<<<< HEAD
    uses: huntridge-labs/hardening-workflows/.github/workflows/container-scan.yml@2.1.1
=======
    uses: huntridge-labs/hardening-workflows/.github/workflows/container-scan.yml@2.3.1
>>>>>>> 7ec99ca7
    with:
      post_pr_comment: ${{ inputs.post_pr_comment }}
      enable_code_security: ${{ inputs.enable_code_security }}
    permissions:
      contents: read
      security-events: write
      actions: read
      pull-requests: write
    secrets: inherit

  scanner-infrastructure:
    name: Infrastructure Scanner
    needs: scan-coordinator
    if: needs.scan-coordinator.outputs.run_infrastructure == 'true'
<<<<<<< HEAD
    uses: huntridge-labs/hardening-workflows/.github/workflows/infrastructure.yml@2.1.1
=======
    uses: huntridge-labs/hardening-workflows/.github/workflows/infrastructure.yml@2.3.1
>>>>>>> 7ec99ca7
    with:
      iac_path: ${{ inputs.iac_path }}
      python_version: ${{ inputs.python_version }}
      aws_region: ${{ inputs.aws_region }}
      enable_code_security: ${{ inputs.enable_code_security }}
    permissions:
      contents: read
      security-events: write
      actions: read
      pull-requests: write
    secrets: inherit

<<<<<<< HEAD
=======
  scanner-sbom:
    name: SBOM Generator
    needs: scan-coordinator
    if: needs.scan-coordinator.outputs.run_sbom == 'true'
    uses: huntridge-labs/hardening-workflows/.github/workflows/scanner-syft.yml@2.3.1
    with:
      enable_code_security: ${{ inputs.enable_code_security }}
    permissions:
      contents: read
      security-events: write
      actions: read
      pull-requests: write
    secrets: inherit

>>>>>>> 7ec99ca7
  scanner-trivy-iac:
    name: Trivy IaC Scanner
    needs: scan-coordinator
    if: needs.scan-coordinator.outputs.run_trivy_iac == 'true'
<<<<<<< HEAD
    uses: huntridge-labs/hardening-workflows/.github/workflows/scanner-trivy-iac.yml@feat/clamav  # TODO: update version tag
=======
    uses: huntridge-labs/hardening-workflows/.github/workflows/scanner-trivy-iac.yml@2.3.1
>>>>>>> 7ec99ca7
    with:
      iac_path: ${{ inputs.iac_path }}
      post_pr_comment: ${{ inputs.post_pr_comment }}
      enable_code_security: ${{ inputs.enable_code_security }}
    permissions:
      contents: read
      security-events: write
      actions: read
      pull-requests: write
    secrets: inherit

  scanner-checkov:
    name: Checkov Scanner
    needs: scan-coordinator
    if: needs.scan-coordinator.outputs.run_checkov == 'true'
<<<<<<< HEAD
    uses: huntridge-labs/hardening-workflows/.github/workflows/scanner-checkov.yml@feat/clamav  # TODO: update version tag
=======
    uses: huntridge-labs/hardening-workflows/.github/workflows/scanner-checkov.yml@2.3.1
>>>>>>> 7ec99ca7
    with:
      iac_path: ${{ inputs.iac_path }}
      post_pr_comment: ${{ inputs.post_pr_comment }}
      enable_code_security: ${{ inputs.enable_code_security }}
    permissions:
      contents: read
      security-events: write
      actions: read
      pull-requests: write
    secrets: inherit

  scanner-trivy-container:
    name: Trivy Container Scanner
    needs: scan-coordinator
    if: needs.scan-coordinator.outputs.run_trivy_container == 'true'
<<<<<<< HEAD
    uses: huntridge-labs/hardening-workflows/.github/workflows/scanner-trivy-container.yml@feat/clamav  # TODO: update version tag
=======
    uses: huntridge-labs/hardening-workflows/.github/workflows/scanner-trivy-container.yml@2.3.1
>>>>>>> 7ec99ca7
    with:
      image_ref: 'nginx:latest'
      post_pr_comment: ${{ inputs.post_pr_comment }}
      enable_code_security: ${{ inputs.enable_code_security }}
    permissions:
      contents: read
      security-events: write
      actions: read
      pull-requests: write
    secrets: inherit

  scanner-grype:
    name: Grype Scanner
    needs: scan-coordinator
    if: needs.scan-coordinator.outputs.run_grype == 'true'
<<<<<<< HEAD
    uses: huntridge-labs/hardening-workflows/.github/workflows/scanner-grype.yml@feat/clamav  # TODO: update version tag
=======
    uses: huntridge-labs/hardening-workflows/.github/workflows/scanner-grype.yml@2.3.1
>>>>>>> 7ec99ca7
    with:
      image_ref: 'nginx:latest'
      post_pr_comment: ${{ inputs.post_pr_comment }}
      enable_code_security: ${{ inputs.enable_code_security }}
    permissions:
      contents: read
      security-events: write
      actions: read
      pull-requests: write
    secrets: inherit

  security-summary:
    name: Security Hardening Summary
    runs-on: ubuntu-latest
    needs:
      - scan-coordinator
      - code-quality-linting
      - scanner-codeql
      - scanner-opengrep
      - scanner-bandit
      - scanner-gitleaks
      - scanner-clamav
      - scanner-container
      - scanner-infrastructure
<<<<<<< HEAD
=======
      - scanner-sbom
>>>>>>> 7ec99ca7
      - scanner-trivy-iac
      - scanner-checkov
      - scanner-trivy-container
      - scanner-grype
    if: always()

    steps:
    - name: Download CodeQL artifacts
      if: needs.scan-coordinator.outputs.run_codeql == 'true'
      uses: actions/download-artifact@v5
      with:
        pattern: codeql-*
      continue-on-error: true

    - name: Download OpenGrep artifacts
      if: needs.scan-coordinator.outputs.run_opengrep == 'true'
      uses: actions/download-artifact@v5
      with:
        pattern: opengrep-*
      continue-on-error: true

    - name: Download Bandit artifacts
      if: needs.scan-coordinator.outputs.run_bandit == 'true'
      uses: actions/download-artifact@v5
      with:
        pattern: bandit-*
      continue-on-error: true

    - name: Download GitLeaks artifacts
      if: needs.scan-coordinator.outputs.run_gitleaks == 'true'
      uses: actions/download-artifact@v5
      with:
        pattern: gitleaks-*
      continue-on-error: true

    - name: Download ClamAV artifacts
      if: needs.scan-coordinator.outputs.run_clamav == 'true'
      uses: actions/download-artifact@v5
      with:
        pattern: clamav-*
      continue-on-error: true

    - name: Download Container artifacts
      if: needs.scan-coordinator.outputs.run_container == 'true'
      uses: actions/download-artifact@v5
      with:
        pattern: container-*
      continue-on-error: true

    - name: Download Infrastructure artifacts
      if: needs.scan-coordinator.outputs.run_infrastructure == 'true'
      uses: actions/download-artifact@v5
      with:
        pattern: infrastructure-*
      continue-on-error: true

    - name: Download Trivy IaC artifacts
      if: needs.scan-coordinator.outputs.run_trivy_iac == 'true'
      uses: actions/download-artifact@v5
      with:
        pattern: trivy-iac-*
      continue-on-error: true

    - name: Download Checkov artifacts
      if: needs.scan-coordinator.outputs.run_checkov == 'true'
      uses: actions/download-artifact@v5
      with:
        pattern: checkov-*
      continue-on-error: true

    - name: Download Trivy Container artifacts
      if: needs.scan-coordinator.outputs.run_trivy_container == 'true'
      uses: actions/download-artifact@v5
      with:
        pattern: trivy-container-*
      continue-on-error: true

    - name: Download Grype artifacts
      if: needs.scan-coordinator.outputs.run_grype == 'true'
      uses: actions/download-artifact@v5
      with:
        pattern: grype-*
      continue-on-error: true

    - name: Download Linting artifacts
      if: needs.scan-coordinator.outputs.run_lint == 'true'
      uses: actions/download-artifact@v5
      with:
        pattern: '*lint*'
      continue-on-error: true

    - name: Download SBOM artifacts
      if: needs.scan-coordinator.outputs.run_sbom == 'true'
      uses: actions/download-artifact@v5
      with:
        pattern: sbom-*
      continue-on-error: true

    - name: Download all scanner summaries
      uses: actions/download-artifact@v5
      with:
        pattern: scanner-summary-*
        merge-multiple: true
      continue-on-error: true

    - name: Combine scanner summaries into security report
      run: |
        echo "# 🛡️ Security Analysis Summary" > security-hardening-report.md
        echo "" >> security-hardening-report.md
        echo "**Repository:** ${{ github.repository }}" >> security-hardening-report.md
        echo "**Branch:** ${{ github.ref_name }}" >> security-hardening-report.md
        echo "**Generated:** $(date)" >> security-hardening-report.md
        echo "" >> security-hardening-report.md

        echo "📦 Checking for scanner summaries..."
        ls -la . 2>/dev/null || true
        echo ""
        echo "📄 Looking for scanner summary files..."
        find . -name "*.md" -type f 2>/dev/null || true
        echo ""

        # Combine all scanner summaries in a specific order
<<<<<<< HEAD
        for scanner in codeql opengrep bandit gitleaks container infrastructure trivy-iac checkov trivy-container grype; do
=======
        for scanner in codeql opengrep bandit gitleaks container infrastructure sbom trivy-iac checkov trivy-container grype; do
>>>>>>> 7ec99ca7
          if [ -f "${scanner}.md" ]; then
            echo "✅ Adding ${scanner} summary..."
            cat "${scanner}.md" >> security-hardening-report.md
          else
            echo "⏭️  No ${scanner}.md summary found"
          fi
        done
      continue-on-error: true

    - name: Generate overall summary
      run: |
        echo "## 📊 Overall Security Score" >> security-hardening-report.md
        echo "" >> security-hardening-report.md

        # Calculate total issues across all scanners
        TOTAL_ISSUES=0
        if command -v jq >/dev/null 2>&1; then
          # Count SARIF issues
          for sarif_file in $(find . -name "*.sarif" -type f 2>/dev/null); do
            if [ -f "$sarif_file" ] && [ -s "$sarif_file" ]; then
              issues=$(jq -r '.runs[]?.results[]? | .ruleId' "$sarif_file" 2>/dev/null | wc -l | tr -d ' ')
              TOTAL_ISSUES=$((TOTAL_ISSUES + issues))
            fi
          done

          # Count OpenGrep JSON issues
          for json_file in $(find ./opengrep-reports -name "*.json" -type f 2>/dev/null); do
            if [ -f "$json_file" ] && [ -s "$json_file" ]; then
              issues=$(jq -r '.results[]? | .check_id' "$json_file" 2>/dev/null | wc -l | tr -d ' ')
              TOTAL_ISSUES=$((TOTAL_ISSUES + issues))
            fi
          done
        fi

        echo "**Total Issues Found:** $TOTAL_ISSUES" >> security-hardening-report.md
        echo "" >> security-hardening-report.md

        if [ "$TOTAL_ISSUES" -eq 0 ]; then
          echo "✅ **Excellent!** No security issues detected." >> security-hardening-report.md
        elif [ "$TOTAL_ISSUES" -lt 5 ]; then
          echo "🟡 **Good** - Few issues found, review recommended." >> security-hardening-report.md
        else
          echo "🔴 **Attention Required** - Multiple security issues found." >> security-hardening-report.md
        fi

        echo "" >> security-hardening-report.md
        echo "## 📋 Next Steps" >> security-hardening-report.md
        echo "1. Review the detailed scanner results in the collapsible sections above" >> security-hardening-report.md
        echo "2. Download and review security reports from workflow artifacts" >> security-hardening-report.md
        echo "3. Address any critical or high-severity findings" >> security-hardening_report.md
        echo "4. Consider enabling automated dependency updates" >> security-hardening-report.md

    - name: Capture job run id
      id: job_id
      uses: actions/github-script@v8
      with:
        result-encoding: string
        script: |
          const { owner, repo } = context.repo;
          const runId = context.runId;
          const attempt = context.runAttempt ?? 1;

          const { data } = await github.rest.actions.listJobsForWorkflowRunAttempt({
            owner,
            repo,
            run_id: runId,
            attempt_number: attempt,
            per_page: 100,
          });

          // Debug: Log all job names
          core.info(`Found ${data.jobs.length} jobs in workflow run:`);
          data.jobs.forEach(job => {
            core.info(`  - Job: "${job.name}" (ID: ${job.id}, Status: ${job.status})`);
          });

          const candidates = data.jobs.filter(job => {
            const name = job.name ?? '';
            return name === 'Security Hardening Summary'
              || name.endsWith('/ Security Hardening Summary')
              || name.includes('Security Hardening Summary');
          });

          core.info(`Found ${candidates.length} candidate jobs matching 'Security Hardening Summary'`);

          const inProgress = candidates.filter(job => {
            const status = (job.status || '').toLowerCase();
            return status === 'in_progress' || status === 'queued';
          });

          const orderedCandidates = [...candidates].sort((a, b) => {
            const aTime = a.started_at ? new Date(a.started_at).getTime() : 0;
            const bTime = b.started_at ? new Date(b.started_at).getTime() : 0;

            if (aTime !== bTime) {
              return bTime - aTime;
            }

            const aId = typeof a.id === 'number' ? a.id : 0;
            const bId = typeof b.id === 'number' ? b.id : 0;
            return bId - aId;
          });

          const summaryJob = inProgress[0] ?? orderedCandidates[0];
          const artifactName = summaryJob
            ? `security-hardening-report-${summaryJob.id}`
            : `security-hardening-report-${runId}-attempt${attempt}`;

          if (!summaryJob) {
            core.warning('Security Hardening Summary job not found; falling back to run-based artifact naming.');
          } else {
            core.info(`Security Hardening Summary job resolved to ID ${summaryJob.id} (${summaryJob.name}).`);
          }

          core.exportVariable('SECURITY_HARDENING_REPORT_ARTIFACT', artifactName);
          return artifactName;

    - name: Upload comprehensive security report
      uses: actions/upload-artifact@v4
      with:
        name: ${{ steps.job_id.outputs.result }}
        path: security-hardening-report.md
        retention-days: 30

    - name: Comment PR with security summary
      if: github.event_name == 'pull_request' && (inputs.post_pr_comment == true || inputs.post_pr_comment == null)
      uses: actions/github-script@v8
      continue-on-error: true
      with:
        script: |
          const fs = require('fs');

          console.log('Repository:', context.repo.owner + '/' + context.repo.repo);
          console.log('Event name:', context.eventName);
          console.log('PR number:', context.issue?.number);

          try {
            const report = fs.readFileSync('security-hardening-report.md', 'utf8');
            const summary = report.length > 65000 ?
              report.substring(0, 65000) + '\n\n... (report truncated, download full report from artifacts)' :
              report;

            const commentBody = `## 🛡️ Security Hardening Pipeline Results\n\n<!-- security-hardening-comment-marker -->\n\n${summary}`;

            // Check for existing security hardening comments to update instead of creating new ones
            const comments = await github.rest.issues.listComments({
              owner: context.repo.owner,
              repo: context.repo.repo,
              issue_number: context.issue.number
            });

            console.log('🔍 Found', comments.data.length, 'existing comments');

            const existingComment = comments.data.find(comment => {
              const hasMarker = comment.body.includes('security-hardening-comment-marker');
              const isGitHubActions = comment.user.login === 'github-actions[bot]' || comment.user.type === 'Bot';
              console.log('Comment from', comment.user.login, 'type:', comment.user.type, 'has marker:', hasMarker);
              return hasMarker && isGitHubActions;
            });

            if (existingComment) {
              // Update existing comment with latest information
              console.log('🔄 Updating existing security hardening comment');
              const timestamp = new Date().toLocaleString();
              const commitSha = context.sha.substring(0, 8);
              const updatedBody = commentBody + `\n\n---\n*Last updated: ${timestamp} | Commit: ${commitSha} | [View Run](https://github.com/${context.repo.owner}/${context.repo.repo}/actions/runs/${context.runId})*`;

              await github.rest.issues.updateComment({
                owner: context.repo.owner,
                repo: context.repo.repo,
                comment_id: existingComment.id,
                body: updatedBody
              });
            } else {
              // Create new comment
              console.log('📝 Creating new security hardening comment');
              await github.rest.issues.createComment({
                issue_number: context.issue.number,
                owner: context.repo.owner,
                repo: context.repo.repo,
                body: commentBody
              });
            }

            console.log('✅ Successfully posted/updated security hardening summary comment');
          } catch (error) {
            console.log('❌ Failed to post security summary comment:', error.message);
            console.log('Error status:', error.status);

            if (error.status === 403) {
              console.log('🔒 Permission denied - this can happen when:');
              console.log('   • Running on a fork (security restriction)');
              console.log('   • Missing pull-requests: write permission');
              console.log('   • Repository settings restrict PR comments');
            } else if (error.status === 404) {
              console.log('🔍 Resource not found - check if PR exists');
            }

            console.log('📋 Security hardening report is still available in workflow artifacts');
          }<|MERGE_RESOLUTION|>--- conflicted
+++ resolved
@@ -80,10 +80,7 @@
       run_gitleaks: ${{ steps.resolve.outputs.run_gitleaks }}
       run_container: ${{ steps.resolve.outputs.run_container }}
       run_infrastructure: ${{ steps.resolve.outputs.run_infrastructure }}
-<<<<<<< HEAD
-=======
       run_sbom: ${{ steps.resolve.outputs.run_sbom }}
->>>>>>> 7ec99ca7
       run_trivy_iac: ${{ steps.resolve.outputs.run_trivy_iac }}
       run_checkov: ${{ steps.resolve.outputs.run_checkov }}
       run_trivy_container: ${{ steps.resolve.outputs.run_trivy_container }}
@@ -111,11 +108,8 @@
           [trivy-container]=false
           [grype]=false
           [lint]=false
-<<<<<<< HEAD
           [clamav]=false
-=======
           [sbom]=false
->>>>>>> 7ec99ca7
         )
 
         DEFAULT_SCANNERS=(codeql opengrep bandit gitleaks container infrastructure sbom)
@@ -175,12 +169,9 @@
             infrastructure|infra|iac|terraform)
               add_scanner infrastructure
               ;;
-<<<<<<< HEAD
-=======
             sbom)
               add_scanner sbom
               ;;
->>>>>>> 7ec99ca7
             trivy-iac|trivyiac)
               add_scanner trivy-iac
               ;;
@@ -293,11 +284,7 @@
     name: Code Quality & Linting
     needs: scan-coordinator
     if: needs.scan-coordinator.outputs.run_lint == 'true'
-<<<<<<< HEAD
-    uses: huntridge-labs/hardening-workflows/.github/workflows/linting.yml@2.1.1
-=======
     uses: huntridge-labs/hardening-workflows/.github/workflows/linting.yml@2.3.1
->>>>>>> 7ec99ca7
     permissions:
       contents: read
       pull-requests: write
@@ -307,11 +294,7 @@
     name: CodeQL Scanner
     needs: scan-coordinator
     if: needs.scan-coordinator.outputs.run_codeql == 'true'
-<<<<<<< HEAD
-    uses: huntridge-labs/hardening-workflows/.github/workflows/scanner-codeql.yml@2.1.1
-=======
     uses: huntridge-labs/hardening-workflows/.github/workflows/scanner-codeql.yml@2.3.1
->>>>>>> 7ec99ca7
     with:
       codeql_languages: ${{ inputs.codeql_languages }}
       post_pr_comment: ${{ inputs.post_pr_comment }}
@@ -327,11 +310,7 @@
     name: OpenGrep Scanner
     needs: scan-coordinator
     if: needs.scan-coordinator.outputs.run_opengrep == 'true'
-<<<<<<< HEAD
-    uses: huntridge-labs/hardening-workflows/.github/workflows/scanner-opengrep.yml@2.1.1
-=======
     uses: huntridge-labs/hardening-workflows/.github/workflows/scanner-opengrep.yml@2.3.1
->>>>>>> 7ec99ca7
     with:
       post_pr_comment: ${{ inputs.post_pr_comment }}
       enable_code_security: ${{ inputs.enable_code_security }}
@@ -346,11 +325,7 @@
     name: Bandit Scanner
     needs: scan-coordinator
     if: needs.scan-coordinator.outputs.run_bandit == 'true'
-<<<<<<< HEAD
-    uses: huntridge-labs/hardening-workflows/.github/workflows/scanner-bandit.yml@2.1.1
-=======
     uses: huntridge-labs/hardening-workflows/.github/workflows/scanner-bandit.yml@2.3.1
->>>>>>> 7ec99ca7
     with:
       post_pr_comment: ${{ inputs.post_pr_comment }}
       enable_code_security: ${{ inputs.enable_code_security }}
@@ -365,11 +340,7 @@
     name: Gitleaks Scanner
     needs: scan-coordinator
     if: needs.scan-coordinator.outputs.run_gitleaks == 'true'
-<<<<<<< HEAD
-    uses: huntridge-labs/hardening-workflows/.github/workflows/scanner-gitleaks.yml@2.1.1
-=======
     uses: huntridge-labs/hardening-workflows/.github/workflows/scanner-gitleaks.yml@2.3.1
->>>>>>> 7ec99ca7
     with:
       post_pr_comment: ${{ inputs.post_pr_comment }}
       enable_code_security: ${{ inputs.enable_code_security }}
@@ -400,11 +371,7 @@
     name: Container Scanner
     needs: scan-coordinator
     if: needs.scan-coordinator.outputs.run_container == 'true'
-<<<<<<< HEAD
-    uses: huntridge-labs/hardening-workflows/.github/workflows/container-scan.yml@2.1.1
-=======
     uses: huntridge-labs/hardening-workflows/.github/workflows/container-scan.yml@2.3.1
->>>>>>> 7ec99ca7
     with:
       post_pr_comment: ${{ inputs.post_pr_comment }}
       enable_code_security: ${{ inputs.enable_code_security }}
@@ -419,11 +386,7 @@
     name: Infrastructure Scanner
     needs: scan-coordinator
     if: needs.scan-coordinator.outputs.run_infrastructure == 'true'
-<<<<<<< HEAD
-    uses: huntridge-labs/hardening-workflows/.github/workflows/infrastructure.yml@2.1.1
-=======
     uses: huntridge-labs/hardening-workflows/.github/workflows/infrastructure.yml@2.3.1
->>>>>>> 7ec99ca7
     with:
       iac_path: ${{ inputs.iac_path }}
       python_version: ${{ inputs.python_version }}
@@ -436,8 +399,6 @@
       pull-requests: write
     secrets: inherit
 
-<<<<<<< HEAD
-=======
   scanner-sbom:
     name: SBOM Generator
     needs: scan-coordinator
@@ -452,16 +413,11 @@
       pull-requests: write
     secrets: inherit
 
->>>>>>> 7ec99ca7
   scanner-trivy-iac:
     name: Trivy IaC Scanner
     needs: scan-coordinator
     if: needs.scan-coordinator.outputs.run_trivy_iac == 'true'
-<<<<<<< HEAD
-    uses: huntridge-labs/hardening-workflows/.github/workflows/scanner-trivy-iac.yml@feat/clamav  # TODO: update version tag
-=======
     uses: huntridge-labs/hardening-workflows/.github/workflows/scanner-trivy-iac.yml@2.3.1
->>>>>>> 7ec99ca7
     with:
       iac_path: ${{ inputs.iac_path }}
       post_pr_comment: ${{ inputs.post_pr_comment }}
@@ -477,11 +433,7 @@
     name: Checkov Scanner
     needs: scan-coordinator
     if: needs.scan-coordinator.outputs.run_checkov == 'true'
-<<<<<<< HEAD
-    uses: huntridge-labs/hardening-workflows/.github/workflows/scanner-checkov.yml@feat/clamav  # TODO: update version tag
-=======
     uses: huntridge-labs/hardening-workflows/.github/workflows/scanner-checkov.yml@2.3.1
->>>>>>> 7ec99ca7
     with:
       iac_path: ${{ inputs.iac_path }}
       post_pr_comment: ${{ inputs.post_pr_comment }}
@@ -497,11 +449,7 @@
     name: Trivy Container Scanner
     needs: scan-coordinator
     if: needs.scan-coordinator.outputs.run_trivy_container == 'true'
-<<<<<<< HEAD
-    uses: huntridge-labs/hardening-workflows/.github/workflows/scanner-trivy-container.yml@feat/clamav  # TODO: update version tag
-=======
     uses: huntridge-labs/hardening-workflows/.github/workflows/scanner-trivy-container.yml@2.3.1
->>>>>>> 7ec99ca7
     with:
       image_ref: 'nginx:latest'
       post_pr_comment: ${{ inputs.post_pr_comment }}
@@ -517,11 +465,7 @@
     name: Grype Scanner
     needs: scan-coordinator
     if: needs.scan-coordinator.outputs.run_grype == 'true'
-<<<<<<< HEAD
-    uses: huntridge-labs/hardening-workflows/.github/workflows/scanner-grype.yml@feat/clamav  # TODO: update version tag
-=======
     uses: huntridge-labs/hardening-workflows/.github/workflows/scanner-grype.yml@2.3.1
->>>>>>> 7ec99ca7
     with:
       image_ref: 'nginx:latest'
       post_pr_comment: ${{ inputs.post_pr_comment }}
@@ -546,10 +490,7 @@
       - scanner-clamav
       - scanner-container
       - scanner-infrastructure
-<<<<<<< HEAD
-=======
       - scanner-sbom
->>>>>>> 7ec99ca7
       - scanner-trivy-iac
       - scanner-checkov
       - scanner-trivy-container
@@ -672,11 +613,7 @@
         echo ""
 
         # Combine all scanner summaries in a specific order
-<<<<<<< HEAD
-        for scanner in codeql opengrep bandit gitleaks container infrastructure trivy-iac checkov trivy-container grype; do
-=======
         for scanner in codeql opengrep bandit gitleaks container infrastructure sbom trivy-iac checkov trivy-container grype; do
->>>>>>> 7ec99ca7
           if [ -f "${scanner}.md" ]; then
             echo "✅ Adding ${scanner} summary..."
             cat "${scanner}.md" >> security-hardening-report.md
