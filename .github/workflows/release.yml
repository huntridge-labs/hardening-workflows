name: Release

on:
  push:
    branches:
      - main
  workflow_dispatch:
    inputs:
      releaseType:
        description: 'Type of release (patch, minor, major, prerelease)'
        required: false
        default: 'auto'
        type: choice
        options:
          - auto
          - patch
          - minor
          - major
          - prerelease
      dryRun:
        description: 'Dry run (preview only, no actual release)'
        required: false
        default: true
        type: boolean

jobs:
  release:
    name: Release
    runs-on: ubuntu-latest
    environment:
      name: prod
      url: https://github.com/${{ github.repository }}/releases/latest
    permissions:
      contents: write
      issues: write
      pull-requests: write
    if: (github.event_name == 'push' && !startsWith(github.event.head_commit.message, 'chore(release):')) || (github.event_name == 'workflow_dispatch' && github.event.inputs.dryRun != 'true')

    steps:
      - name: Checkout
        uses: actions/checkout@v5
        with:
          fetch-depth: 0
          token: ${{ secrets.RELEASE_BOT_TOKEN || secrets.GITHUB_TOKEN }}

      - name: Setup Node.js
<<<<<<< HEAD
        uses: actions/setup-node@v5
=======
        uses: actions/setup-node@v6
>>>>>>> 7ec99ca7
        with:
          node-version: '22'
          cache: 'npm'

      - name: Install dependencies
        run: npm ci

      - name: Run tests
        run: npm test

      - name: Configure Git
        run: |
          git config --global user.name "github-actions[bot]"
          git config --global user.email "github-actions[bot]@users.noreply.github.com"

      - name: Release (Auto)
        if: github.event_name == 'push' || github.event.inputs.releaseType == 'auto'
        run: npm run release:ci
        env:
          GITHUB_TOKEN: ${{ secrets.RELEASE_BOT_TOKEN || secrets.GITHUB_TOKEN }}
          HUSKY: 0

      - name: Release (Specific Type)
        if: github.event_name == 'workflow_dispatch' && github.event.inputs.releaseType != 'auto'
        run: npm run release:ci -- ${{ github.event.inputs.releaseType }}
        env:
          GITHUB_TOKEN: ${{ secrets.RELEASE_BOT_TOKEN || secrets.GITHUB_TOKEN }}
          HUSKY: 0

  dry-run:
    name: Release Preview (Dry Run)
    runs-on: ubuntu-latest
    permissions:
      contents: read
    if: (github.event_name == 'push' && !startsWith(github.event.head_commit.message, 'chore(release):')) || (github.event_name == 'workflow_dispatch' && github.event.inputs.dryRun == 'true')

    steps:
      - name: Checkout
        uses: actions/checkout@v5
        with:
          fetch-depth: 0
          token: ${{ secrets.GITHUB_TOKEN }}

      - name: Setup Node.js
<<<<<<< HEAD
        uses: actions/setup-node@v5
=======
        uses: actions/setup-node@v6
>>>>>>> 7ec99ca7
        with:
          node-version: '22'
          cache: 'npm'

      - name: Install dependencies
        run: npm ci

      - name: Run tests
        run: npm test

      - name: Release Preview
        run: npm run release:dry
        env:
          HUSKY: 0<|MERGE_RESOLUTION|>--- conflicted
+++ resolved
@@ -44,11 +44,7 @@
           token: ${{ secrets.RELEASE_BOT_TOKEN || secrets.GITHUB_TOKEN }}
 
       - name: Setup Node.js
-<<<<<<< HEAD
-        uses: actions/setup-node@v5
-=======
         uses: actions/setup-node@v6
->>>>>>> 7ec99ca7
         with:
           node-version: '22'
           cache: 'npm'
@@ -93,11 +89,7 @@
           token: ${{ secrets.GITHUB_TOKEN }}
 
       - name: Setup Node.js
-<<<<<<< HEAD
-        uses: actions/setup-node@v5
-=======
         uses: actions/setup-node@v6
->>>>>>> 7ec99ca7
         with:
           node-version: '22'
           cache: 'npm'
