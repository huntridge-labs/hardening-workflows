--- conflicted
+++ resolved
@@ -30,147 +30,7 @@
       AWS_ACCOUNT_ID: ${{ secrets.AWS_ACCOUNT_ID }} # optional
 ```
 
-<<<<<<< HEAD
-**That's it!** You now have a complete security pipeline. 📖 [See full documentation](docs/reusing-workflows.md)
-
-## 📋 Table of Contents
-
-1. [Reusing This Pipeline](#-reusing-this-pipeline)
-2. [Test Files Structure](#test-files-structure)
-3. [Security Features](#-security-features)
-4. [Example Outputs](#-example-outputs)
-5. [Contributing](#-contributing)
-
-## 🔄 Reusing This Pipeline
-
-### Three Ways to Reuse:
-
-1. **Reusable Workflow** (Recommended) - Call our workflow from your repo
-2. **Composite Actions** - Use individual security tools
-3. **Workflow Templates** - Organization-wide standards
-
-👉 **[Complete Reuse Guide](docs/reusing-workflows.md)**
-
-## Directory Structure
-
-```
-hardening-workflows/
-├── src/                    # Source code files
-├── config/                 # Configuration files
-├── docker/                 # Container definitions
-├── infrastructure/         # Infrastructure as Code
-├── tests/                  # Test files
-└── README.md              # This file
-```
-
-## Test File Categories
-
-### ✅ Files That Should PASS Security Checks
-
-#### Python Files
-- **`src/secure_code.py`** - Demonstrates secure coding practices:
-  - Proper input validation and sanitization
-  - Secure password hashing with PBKDF2
-  - Path traversal prevention
-  - Environment variable usage for secrets
-  - Proper exception handling
-  - Secure logging practices
-
-#### JavaScript Files
-- **`src/secure_app.js`** - Secure Node.js application:
-  - Parameterized database queries
-  - Strong cryptographic practices
-  - Input validation and sanitization
-  - CORS validation
-  - Rate limiting implementation
-  - Secure session management
-
-#### Configuration Files
-- **`config/valid-config.yml`** - Well-formed YAML configuration:
-  - Proper indentation and formatting
-  - Environment variable references for secrets
-  - Secure default settings
-  - Valid YAML syntax
-
-#### Container Files
-- **`docker/Dockerfile.secure`** - Secure container configuration:
-  - Multi-stage builds
-  - Non-root user execution
-  - Minimal attack surface
-  - Security updates applied
-  - Health checks implemented
-
-#### Infrastructure Files
-- **`infrastructure/secure.tf`** - Secure Terraform configuration:
-  - Provider version pinning
-  - Encrypted storage
-  - Private networking
-  - Principle of least privilege
-  - Input validation
-
-#### Test Files
-- **`tests/valid.json`** - Valid JSON configuration
-- **`tests/clean_test.py`** - Clean Python code following best practices
-
-### ❌ Files That Should FAIL Security Checks
-
-#### Python Files
-- **`src/vulnerable_code.py`** - Contains multiple security vulnerabilities:
-  - Command injection (CWE-78)
-  - SQL injection (CWE-89)
-  - Path traversal (CWE-22)
-  - Hard-coded credentials (CWE-798)
-  - Weak cryptography (CWE-327)
-  - Code injection via eval() (CWE-94)
-  - Unsafe deserialization (CWE-502)
-  - Information disclosure
-  - Insecure file operations
-
-#### JavaScript Files
-- **`src/vulnerable_app.js`** - Vulnerable Node.js application:
-  - Command injection
-  - SQL injection vulnerabilities
-  - XSS vulnerabilities
-  - Hard-coded secrets
-  - Weak authentication
-  - Path traversal issues
-  - Insecure random generation
-  - Missing authorization checks
-
-#### Configuration Files
-- **`config/invalid-config.yml`** - YAML with multiple issues:
-  - Syntax errors
-  - Hard-coded credentials
-  - Insecure configurations
-  - Inconsistent formatting
-  - Line length violations
-  - Trailing whitespace
-
-#### Container Files
-- **`docker/Dockerfile.vulnerable`** - Insecure container:
-  - Outdated base images
-  - Running as root user
-  - Hard-coded secrets
-  - Unnecessary exposed ports
-  - Insecure package installations
-  - Missing security updates
-
-#### Infrastructure Files
-- **`infrastructure/vulnerable.tf`** - Insecure Terraform:
-  - Hard-coded credentials
-  - Overly permissive security groups
-  - Public access configurations
-  - Unencrypted storage
-  - Outdated resource versions
-  - Excessive IAM permissions
-
-#### Test Files
-- **`tests/invalid.json`** - Invalid JSON with syntax errors
-- **`tests/secrets_test.py`** - Contains hard-coded secrets and API keys
-- **`tests/formatting_issues.txt`** - File with formatting problems
-=======
 ### Example selector patterns
->>>>>>> 848fb209
 
 - **Full coverage:** `scanners: all`
 - **Single scanner:** `scanners: opengrep`
